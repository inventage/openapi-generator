package io.swagger.api;

import io.swagger.model.*;
import io.swagger.api.PetApiService;
import io.swagger.api.factories.PetApiServiceFactory;

import io.swagger.annotations.ApiParam;
import io.swagger.jaxrs.*;

import java.io.File;
import io.swagger.model.ModelApiResponse;
import io.swagger.model.Pet;

import java.util.List;
import io.swagger.api.NotFoundException;

import java.io.InputStream;

import javax.ws.rs.core.Context;
import javax.ws.rs.core.Response;
import javax.ws.rs.core.SecurityContext;
import javax.ws.rs.*;
import javax.validation.constraints.*;
import org.jboss.resteasy.plugins.providers.multipart.MultipartFormDataInput;

@Path("/pet")


@io.swagger.annotations.Api(description = "the pet API")

public class PetApi  {
   private final PetApiService delegate = PetApiServiceFactory.getPetApi();

    @POST
    
    @Consumes({ "application/json", "application/xml" })
    @Produces({ "application/xml", "application/json" })
    @io.swagger.annotations.ApiOperation(value = "Add a new pet to the store", notes = "", response = Void.class, authorizations = {
        @io.swagger.annotations.Authorization(value = "petstore_auth", scopes = {
            @io.swagger.annotations.AuthorizationScope(scope = "write:pets", description = "modify pets in your account"),
            @io.swagger.annotations.AuthorizationScope(scope = "read:pets", description = "read your pets")
        })
    }, tags={ "pet", })
    @io.swagger.annotations.ApiResponses(value = { 
        @io.swagger.annotations.ApiResponse(code = 405, message = "Invalid input", response = Void.class) })
    public Response addPet(@ApiParam(value = "Pet object that needs to be added to the store" ,required=true) Pet body,@Context SecurityContext securityContext)
    throws NotFoundException {
        return delegate.addPet(body,securityContext);
    }
    @DELETE
    @Path("/{petId}")
    
    @Produces({ "application/xml", "application/json" })
    @io.swagger.annotations.ApiOperation(value = "Deletes a pet", notes = "", response = Void.class, authorizations = {
        @io.swagger.annotations.Authorization(value = "petstore_auth", scopes = {
            @io.swagger.annotations.AuthorizationScope(scope = "write:pets", description = "modify pets in your account"),
            @io.swagger.annotations.AuthorizationScope(scope = "read:pets", description = "read your pets")
        })
    }, tags={ "pet", })
    @io.swagger.annotations.ApiResponses(value = { 
        @io.swagger.annotations.ApiResponse(code = 400, message = "Invalid pet value", response = Void.class) })
    public Response deletePet( @PathParam("petId") Long petId,@ApiParam(value = "" )@HeaderParam("api_key") String apiKey,@Context SecurityContext securityContext)
    throws NotFoundException {
        return delegate.deletePet(petId,apiKey,securityContext);
    }
    @GET
    @Path("/findByStatus")
    
    @Produces({ "application/xml", "application/json" })
<<<<<<< HEAD
    public Response findPetsByStatus( @NotNull  @QueryParam("status") List<String> status,@Context SecurityContext securityContext)
=======
    @io.swagger.annotations.ApiOperation(value = "Finds Pets by status", notes = "Multiple status values can be provided with comma separated strings", response = Pet.class, responseContainer = "List", authorizations = {
        @io.swagger.annotations.Authorization(value = "petstore_auth", scopes = {
            @io.swagger.annotations.AuthorizationScope(scope = "write:pets", description = "modify pets in your account"),
            @io.swagger.annotations.AuthorizationScope(scope = "read:pets", description = "read your pets")
        })
    }, tags={ "pet", })
    @io.swagger.annotations.ApiResponses(value = { 
        @io.swagger.annotations.ApiResponse(code = 200, message = "successful operation", response = Pet.class, responseContainer = "List"),
        
        @io.swagger.annotations.ApiResponse(code = 400, message = "Invalid status value", response = Pet.class, responseContainer = "List") })
    public Response findPetsByStatus( @QueryParam("status") List<String> status,@Context SecurityContext securityContext)
>>>>>>> 5f1b1182
    throws NotFoundException {
        return delegate.findPetsByStatus(status,securityContext);
    }
    @GET
    @Path("/findByTags")
    
    @Produces({ "application/xml", "application/json" })
<<<<<<< HEAD
    public Response findPetsByTags( @NotNull  @QueryParam("tags") List<String> tags,@Context SecurityContext securityContext)
=======
    @io.swagger.annotations.ApiOperation(value = "Finds Pets by tags", notes = "Multiple tags can be provided with comma separated strings. Use tag1, tag2, tag3 for testing.", response = Pet.class, responseContainer = "List", authorizations = {
        @io.swagger.annotations.Authorization(value = "petstore_auth", scopes = {
            @io.swagger.annotations.AuthorizationScope(scope = "write:pets", description = "modify pets in your account"),
            @io.swagger.annotations.AuthorizationScope(scope = "read:pets", description = "read your pets")
        })
    }, tags={ "pet", })
    @io.swagger.annotations.ApiResponses(value = { 
        @io.swagger.annotations.ApiResponse(code = 200, message = "successful operation", response = Pet.class, responseContainer = "List"),
        
        @io.swagger.annotations.ApiResponse(code = 400, message = "Invalid tag value", response = Pet.class, responseContainer = "List") })
    public Response findPetsByTags( @QueryParam("tags") List<String> tags,@Context SecurityContext securityContext)
>>>>>>> 5f1b1182
    throws NotFoundException {
        return delegate.findPetsByTags(tags,securityContext);
    }
    @GET
    @Path("/{petId}")
    
    @Produces({ "application/xml", "application/json" })
    @io.swagger.annotations.ApiOperation(value = "Find pet by ID", notes = "Returns a single pet", response = Pet.class, authorizations = {
        @io.swagger.annotations.Authorization(value = "api_key")
    }, tags={ "pet", })
    @io.swagger.annotations.ApiResponses(value = { 
        @io.swagger.annotations.ApiResponse(code = 200, message = "successful operation", response = Pet.class),
        
        @io.swagger.annotations.ApiResponse(code = 400, message = "Invalid ID supplied", response = Pet.class),
        
        @io.swagger.annotations.ApiResponse(code = 404, message = "Pet not found", response = Pet.class) })
    public Response getPetById( @PathParam("petId") Long petId,@Context SecurityContext securityContext)
    throws NotFoundException {
        return delegate.getPetById(petId,securityContext);
    }
    @PUT
    
    @Consumes({ "application/json", "application/xml" })
    @Produces({ "application/xml", "application/json" })
    @io.swagger.annotations.ApiOperation(value = "Update an existing pet", notes = "", response = Void.class, authorizations = {
        @io.swagger.annotations.Authorization(value = "petstore_auth", scopes = {
            @io.swagger.annotations.AuthorizationScope(scope = "write:pets", description = "modify pets in your account"),
            @io.swagger.annotations.AuthorizationScope(scope = "read:pets", description = "read your pets")
        })
    }, tags={ "pet", })
    @io.swagger.annotations.ApiResponses(value = { 
        @io.swagger.annotations.ApiResponse(code = 400, message = "Invalid ID supplied", response = Void.class),
        
        @io.swagger.annotations.ApiResponse(code = 404, message = "Pet not found", response = Void.class),
        
        @io.swagger.annotations.ApiResponse(code = 405, message = "Validation exception", response = Void.class) })
    public Response updatePet(@ApiParam(value = "Pet object that needs to be added to the store" ,required=true) Pet body,@Context SecurityContext securityContext)
    throws NotFoundException {
        return delegate.updatePet(body,securityContext);
    }
    @POST
    @Path("/{petId}")
    @Consumes({ "application/x-www-form-urlencoded" })
    @Produces({ "application/xml", "application/json" })
    @io.swagger.annotations.ApiOperation(value = "Updates a pet in the store with form data", notes = "", response = Void.class, authorizations = {
        @io.swagger.annotations.Authorization(value = "petstore_auth", scopes = {
            @io.swagger.annotations.AuthorizationScope(scope = "write:pets", description = "modify pets in your account"),
            @io.swagger.annotations.AuthorizationScope(scope = "read:pets", description = "read your pets")
        })
    }, tags={ "pet", })
    @io.swagger.annotations.ApiResponses(value = { 
        @io.swagger.annotations.ApiResponse(code = 405, message = "Invalid input", response = Void.class) })
    public Response updatePetWithForm( @PathParam("petId") Long petId,@ApiParam(value = "Updated name of the pet")@FormParam("name")  String name,@ApiParam(value = "Updated status of the pet")@FormParam("status")  String status,@Context SecurityContext securityContext)
    throws NotFoundException {
        return delegate.updatePetWithForm(petId,name,status,securityContext);
    }
    @POST
    @Path("/{petId}/uploadImage")
    @Consumes({ "multipart/form-data" })
    @Produces({ "application/json" })
    @io.swagger.annotations.ApiOperation(value = "uploads an image", notes = "", response = ModelApiResponse.class, authorizations = {
        @io.swagger.annotations.Authorization(value = "petstore_auth", scopes = {
            @io.swagger.annotations.AuthorizationScope(scope = "write:pets", description = "modify pets in your account"),
            @io.swagger.annotations.AuthorizationScope(scope = "read:pets", description = "read your pets")
        })
    }, tags={ "pet", })
    @io.swagger.annotations.ApiResponses(value = { 
        @io.swagger.annotations.ApiResponse(code = 200, message = "successful operation", response = ModelApiResponse.class) })
    public Response uploadFile(MultipartFormDataInput input, @PathParam("petId") Long petId,@Context SecurityContext securityContext)
    throws NotFoundException {
        return delegate.uploadFile(input,petId,securityContext);
    }
}<|MERGE_RESOLUTION|>--- conflicted
+++ resolved
@@ -67,9 +67,6 @@
     @Path("/findByStatus")
     
     @Produces({ "application/xml", "application/json" })
-<<<<<<< HEAD
-    public Response findPetsByStatus( @NotNull  @QueryParam("status") List<String> status,@Context SecurityContext securityContext)
-=======
     @io.swagger.annotations.ApiOperation(value = "Finds Pets by status", notes = "Multiple status values can be provided with comma separated strings", response = Pet.class, responseContainer = "List", authorizations = {
         @io.swagger.annotations.Authorization(value = "petstore_auth", scopes = {
             @io.swagger.annotations.AuthorizationScope(scope = "write:pets", description = "modify pets in your account"),
@@ -80,8 +77,7 @@
         @io.swagger.annotations.ApiResponse(code = 200, message = "successful operation", response = Pet.class, responseContainer = "List"),
         
         @io.swagger.annotations.ApiResponse(code = 400, message = "Invalid status value", response = Pet.class, responseContainer = "List") })
-    public Response findPetsByStatus( @QueryParam("status") List<String> status,@Context SecurityContext securityContext)
->>>>>>> 5f1b1182
+    public Response findPetsByStatus( @NotNull  @QueryParam("status") List<String> status,@Context SecurityContext securityContext)
     throws NotFoundException {
         return delegate.findPetsByStatus(status,securityContext);
     }
@@ -89,9 +85,6 @@
     @Path("/findByTags")
     
     @Produces({ "application/xml", "application/json" })
-<<<<<<< HEAD
-    public Response findPetsByTags( @NotNull  @QueryParam("tags") List<String> tags,@Context SecurityContext securityContext)
-=======
     @io.swagger.annotations.ApiOperation(value = "Finds Pets by tags", notes = "Multiple tags can be provided with comma separated strings. Use tag1, tag2, tag3 for testing.", response = Pet.class, responseContainer = "List", authorizations = {
         @io.swagger.annotations.Authorization(value = "petstore_auth", scopes = {
             @io.swagger.annotations.AuthorizationScope(scope = "write:pets", description = "modify pets in your account"),
@@ -102,8 +95,7 @@
         @io.swagger.annotations.ApiResponse(code = 200, message = "successful operation", response = Pet.class, responseContainer = "List"),
         
         @io.swagger.annotations.ApiResponse(code = 400, message = "Invalid tag value", response = Pet.class, responseContainer = "List") })
-    public Response findPetsByTags( @QueryParam("tags") List<String> tags,@Context SecurityContext securityContext)
->>>>>>> 5f1b1182
+    public Response findPetsByTags( @NotNull  @QueryParam("tags") List<String> tags,@Context SecurityContext securityContext)
     throws NotFoundException {
         return delegate.findPetsByTags(tags,securityContext);
     }
