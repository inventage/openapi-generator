--- conflicted
+++ resolved
@@ -138,12 +138,8 @@
   @ApiModelProperty(value = "")
 
   @Valid
-<<<<<<< HEAD
+
   public OffsetDateTime getShipDate() {
-=======
-
-  public DateTime getShipDate() {
->>>>>>> 9b68f02f
     return shipDate;
   }
 
