--- conflicted
+++ resolved
@@ -15,11 +15,7 @@
 
 
 
-<<<<<<< HEAD
-@javax.annotation.Generated(value = "io.swagger.codegen.languages.JavaInflectorServerCodegen", date = "2017-03-13T18:03:34.096+01:00")
-=======
-
->>>>>>> b5be3f4a
+
 public class Pet   {
   @JsonProperty("id")
   private Long id = null;
@@ -80,7 +76,7 @@
   }
 
   
-  @ApiModelProperty(example = "null", value = "")
+  @ApiModelProperty(value = "")
   @JsonProperty("id")
   public Long getId() {
     return id;
@@ -97,7 +93,7 @@
   }
 
   
-  @ApiModelProperty(example = "null", value = "")
+  @ApiModelProperty(value = "")
   @JsonProperty("category")
   public Category getCategory() {
     return category;
@@ -131,7 +127,7 @@
   }
 
   
-  @ApiModelProperty(example = "null", required = true, value = "")
+  @ApiModelProperty(required = true, value = "")
   @JsonProperty("photoUrls")
   public List<String> getPhotoUrls() {
     return photoUrls;
@@ -148,7 +144,7 @@
   }
 
   
-  @ApiModelProperty(example = "null", value = "")
+  @ApiModelProperty(value = "")
   @JsonProperty("tags")
   public List<Tag> getTags() {
     return tags;
@@ -166,7 +162,7 @@
   }
 
   
-  @ApiModelProperty(example = "null", value = "pet status in the store")
+  @ApiModelProperty(value = "pet status in the store")
   @JsonProperty("status")
   public StatusEnum getStatus() {
     return status;
