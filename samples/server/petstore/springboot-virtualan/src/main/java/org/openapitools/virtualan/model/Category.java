--- conflicted
+++ resolved
@@ -47,11 +47,7 @@
   /**
    * Get name
    * @return name
-<<<<<<< HEAD
-  **/
-=======
   */
->>>>>>> 9b99b6b6
   @ApiModelProperty(required = true, value = "")
   @NotNull
 
