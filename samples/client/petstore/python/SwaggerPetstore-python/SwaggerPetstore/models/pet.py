#!/usr/bin/env python
# coding: utf-8

"""
Copyright 2015 Reverb Technologies, Inc.

    Licensed under the Apache License, Version 2.0 (the "License");
    you may not use this file except in compliance with the License.
    You may obtain a copy of the License at

        http://www.apache.org/licenses/LICENSE-2.0

    Unless required by applicable law or agreed to in writing, software
    distributed under the License is distributed on an "AS IS" BASIS,
    WITHOUT WARRANTIES OR CONDITIONS OF ANY KIND, either express or implied.
    See the License for the specific language governing permissions and
    limitations under the License.
"""

class Pet(object):
    """
    NOTE: This class is auto generated by the swagger code generator program.
    Do not edit the class manually.
    """

    def __init__(self):
        """
        Swagger model

        :param dict swaggerTypes: The key is attribute name and the value is attribute type.
        :param dict attributeMap: The key is attribute name and the value is json key in definition.
        """
        self.swagger_types = {
            'id': 'int',
            'category': 'Category',
            'name': 'str',
            'photo_urls': 'list[str]',
            'tags': 'list[Tag]',
            'status': 'str'
        }

        self.attribute_map = {
            'id': 'id',
            'category': 'category',
            'name': 'name',
            'photo_urls': 'photoUrls',
            'tags': 'tags',
            'status': 'status'
        }
        
        
        self.id = None  # int
        
        
        self.category = None  # Category
        
        
        self.name = None  # str
        
        
        self.photo_urls = None  # list[str]
        
        
        self.tags = None  # list[Tag]
        
        # pet status in the store
        self.status = None  # str
        
<<<<<<< HEAD
        self.status = None # str
        

    def __repr__(self):
        properties = []
        for p in self.__dict__:
            if p != 'swaggerTypes' and p != 'attributeMap':
                properties.append('{prop}={val!r}'.format(prop=p, val=self.__dict__[p]))

        return '<{name} {props}>'.format(name=__name__, props=' '.join(properties))
=======

>>>>>>> a77ae513
<|MERGE_RESOLUTION|>--- conflicted
+++ resolved
@@ -66,9 +66,6 @@
         # pet status in the store
         self.status = None  # str
         
-<<<<<<< HEAD
-        self.status = None # str
-        
 
     def __repr__(self):
         properties = []
@@ -77,6 +74,4 @@
                 properties.append('{prop}={val!r}'.format(prop=p, val=self.__dict__[p]))
 
         return '<{name} {props}>'.format(name=__name__, props=' '.join(properties))
-=======
 
->>>>>>> a77ae513
