# SwaggerClient

This is a sample server Petstore server.  You can find out more about Swagger at <a href=\"http://swagger.io\">http://swagger.io</a> or on irc.freenode.net, #swagger.  For this sample, you can use the api key \"special-key\" to test the authorization filters

This ObjC package is automatically generated by the [Swagger Codegen](https://github.com/swagger-api/swagger-codegen) project:

- API version: 1.0.0
- Package version: 
<<<<<<< HEAD
- Build date: 2016-09-06T10:33:51.799+02:00
=======
- Build date: 2016-08-28T17:01:51.939+03:00
>>>>>>> 153397e7
- Build package: class io.swagger.codegen.languages.ObjcClientCodegen

## Requirements

The SDK requires [**ARC (Automatic Reference Counting)**](http://stackoverflow.com/questions/7778356/how-to-enable-disable-automatic-reference-counting) to be enabled in the Xcode project.

## Installation & Usage
### Install from Github using [CocoaPods](https://cocoapods.org/)

Add the following to the Podfile:

```ruby
pod 'SwaggerClient', :git => 'https://github.com/GIT_USER_ID/GIT_REPO_ID.git'
```

To specify a particular branch, append `, :branch => 'branch-name-here'`

To specify a particular commit, append `, :commit => '11aa22'`

### Install from local path using [CocoaPods](https://cocoapods.org/)

Put the SDK under your project folder (e.g. /path/to/objc_project/Vendor/SwaggerClient) and then add the following to the Podfile:

```ruby
pod 'SwaggerClient', :path => 'Vendor/SwaggerClient'
```

### Usage

Import the following:

```objc
#import <SwaggerClient/SWGApiClient.h>
#import <SwaggerClient/SWGDefaultConfiguration.h>
// load models
#import <SwaggerClient/SWGCategory.h>
#import <SwaggerClient/SWGOrder.h>
#import <SwaggerClient/SWGPet.h>
#import <SwaggerClient/SWGTag.h>
#import <SwaggerClient/SWGUser.h>
// load API classes for accessing endpoints
#import <SwaggerClient/SWGPetApi.h>
#import <SwaggerClient/SWGStoreApi.h>
#import <SwaggerClient/SWGUserApi.h>

```

## Recommendation

It's recommended to create an instance of ApiClient per thread in a multi-threaded environment to avoid any potential issues.

## Getting Started

Please follow the [installation procedure](#installation--usage) and then run the following:

```objc

SWGDefaultConfiguration *apiConfig = [SWGDefaultConfiguration sharedConfig];

// Configure OAuth2 access token for authorization: (authentication scheme: petstore_auth)
[apiConfig setAccessToken:@"YOUR_ACCESS_TOKEN"];


SWGPet* *body = [[SWGPet alloc] init]; // Pet object that needs to be added to the store (optional)

SWGPetApi *apiInstance = [[SWGPetApi alloc] init];

// Add a new pet to the store
[apiInstance addPetWithBody:body
              completionHandler: ^(NSError* error) {
                            if (error) {
                                NSLog(@"Error: %@", error);
                            }
                        }];

```

## Documentation for API Endpoints

All URIs are relative to *http://petstore.swagger.io/v2*

Class | Method | HTTP request | Description
------------ | ------------- | ------------- | -------------
*SWGPetApi* | [**addPet**](docs/SWGPetApi.md#addpet) | **POST** /pet | Add a new pet to the store
*SWGPetApi* | [**deletePet**](docs/SWGPetApi.md#deletepet) | **DELETE** /pet/{petId} | Deletes a pet
*SWGPetApi* | [**findPetsByStatus**](docs/SWGPetApi.md#findpetsbystatus) | **GET** /pet/findByStatus | Finds Pets by status
*SWGPetApi* | [**findPetsByTags**](docs/SWGPetApi.md#findpetsbytags) | **GET** /pet/findByTags | Finds Pets by tags
*SWGPetApi* | [**getPetById**](docs/SWGPetApi.md#getpetbyid) | **GET** /pet/{petId} | Find pet by ID
*SWGPetApi* | [**updatePet**](docs/SWGPetApi.md#updatepet) | **PUT** /pet | Update an existing pet
*SWGPetApi* | [**updatePetWithForm**](docs/SWGPetApi.md#updatepetwithform) | **POST** /pet/{petId} | Updates a pet in the store with form data
*SWGPetApi* | [**uploadFile**](docs/SWGPetApi.md#uploadfile) | **POST** /pet/{petId}/uploadImage | uploads an image
*SWGStoreApi* | [**deleteOrder**](docs/SWGStoreApi.md#deleteorder) | **DELETE** /store/order/{orderId} | Delete purchase order by ID
*SWGStoreApi* | [**getInventory**](docs/SWGStoreApi.md#getinventory) | **GET** /store/inventory | Returns pet inventories by status
*SWGStoreApi* | [**getOrderById**](docs/SWGStoreApi.md#getorderbyid) | **GET** /store/order/{orderId} | Find purchase order by ID
*SWGStoreApi* | [**placeOrder**](docs/SWGStoreApi.md#placeorder) | **POST** /store/order | Place an order for a pet
*SWGUserApi* | [**createUser**](docs/SWGUserApi.md#createuser) | **POST** /user | Create user
*SWGUserApi* | [**createUsersWithArrayInput**](docs/SWGUserApi.md#createuserswitharrayinput) | **POST** /user/createWithArray | Creates list of users with given input array
*SWGUserApi* | [**createUsersWithListInput**](docs/SWGUserApi.md#createuserswithlistinput) | **POST** /user/createWithList | Creates list of users with given input array
*SWGUserApi* | [**deleteUser**](docs/SWGUserApi.md#deleteuser) | **DELETE** /user/{username} | Delete user
*SWGUserApi* | [**getUserByName**](docs/SWGUserApi.md#getuserbyname) | **GET** /user/{username} | Get user by user name
*SWGUserApi* | [**loginUser**](docs/SWGUserApi.md#loginuser) | **GET** /user/login | Logs user into the system
*SWGUserApi* | [**logoutUser**](docs/SWGUserApi.md#logoutuser) | **GET** /user/logout | Logs out current logged in user session
*SWGUserApi* | [**updateUser**](docs/SWGUserApi.md#updateuser) | **PUT** /user/{username} | Updated user


## Documentation For Models

 - [SWGCategory](docs/SWGCategory.md)
 - [SWGOrder](docs/SWGOrder.md)
 - [SWGPet](docs/SWGPet.md)
 - [SWGTag](docs/SWGTag.md)
 - [SWGUser](docs/SWGUser.md)


## Documentation For Authorization


## petstore_auth

- **Type**: OAuth
- **Flow**: implicit
- **Authorization URL**: http://petstore.swagger.io/api/oauth/dialog
- **Scopes**: 
 - **write:pets**: modify pets in your account
 - **read:pets**: read your pets

## api_key

- **Type**: API key
- **API key parameter name**: api_key
- **Location**: HTTP header


## Author

apiteam@wordnik.com

<|MERGE_RESOLUTION|>--- conflicted
+++ resolved
@@ -6,11 +6,6 @@
 
 - API version: 1.0.0
 - Package version: 
-<<<<<<< HEAD
-- Build date: 2016-09-06T10:33:51.799+02:00
-=======
-- Build date: 2016-08-28T17:01:51.939+03:00
->>>>>>> 153397e7
 - Build package: class io.swagger.codegen.languages.ObjcClientCodegen
 
 ## Requirements
