--- conflicted
+++ resolved
@@ -30,13 +30,7 @@
     s.public_header_files = 'SwaggerClient/**/*.h'
     s.resources      = 'SwaggerClient/**/*.{xcdatamodeld,xcdatamodel}'
 
-<<<<<<< HEAD
-    s.dependency 'AFNetworking', '~> 3'
+    s.dependency 'AFNetworking', '~> 3.1'
     s.dependency 'JSONModel', '~> 1.4'
     s.dependency 'ISO8601', '~> 0.6'
-=======
-    s.dependency 'AFNetworking', '~> 3.1'
-    s.dependency 'JSONModel', '~> 1.4'
-    s.dependency 'ISO8601', '~> 0.5'
->>>>>>> 113843bb
 end
