--- conflicted
+++ resolved
@@ -14,35 +14,18 @@
 #define ModelFactory_H_
 
 
-<<<<<<< HEAD
 #include "ApiResponse.h"
 #include "Category.h"
 #include "Order.h"
 #include "Pet.h"
 #include "Tag.h"
 #include "User.h"
-=======
-#include "SWGApiResponse.h"
-#include "SWGCategory.h"
-#include "SWGOrder.h"
-#include "SWGPet.h"
-#include "SWGTag.h"
-#include "SWGUser.h"
->>>>>>> origin/master
 
 namespace Swagger {
 
   inline void* create(QString type) {
-<<<<<<< HEAD
     if(QString("ApiResponse").compare(type) == 0) {
       return new ApiResponse();
-=======
-    if(QString("SWGApiResponse").compare(type) == 0) {
-      return new SWGApiResponse();
-    }
-    if(QString("SWGCategory").compare(type) == 0) {
-      return new SWGCategory();
->>>>>>> origin/master
     }
     if(QString("Category").compare(type) == 0) {
       return new Category();
