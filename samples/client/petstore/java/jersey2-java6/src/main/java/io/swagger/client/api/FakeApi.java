package io.swagger.client.api;

import io.swagger.client.ApiException;
import io.swagger.client.ApiClient;
import io.swagger.client.Configuration;
import io.swagger.client.Pair;

import javax.ws.rs.core.GenericType;

import java.math.BigDecimal;
import io.swagger.client.model.Client;
<<<<<<< HEAD
import org.threeten.bp.LocalDate;
import org.threeten.bp.OffsetDateTime;
=======
import org.joda.time.DateTime;
import org.joda.time.LocalDate;
>>>>>>> 43aa4a85

import java.util.ArrayList;
import java.util.HashMap;
import java.util.List;
import java.util.Map;


public class FakeApi {
  private ApiClient apiClient;

  public FakeApi() {
    this(Configuration.getDefaultApiClient());
  }

  public FakeApi(ApiClient apiClient) {
    this.apiClient = apiClient;
  }

  public ApiClient getApiClient() {
    return apiClient;
  }

  public void setApiClient(ApiClient apiClient) {
    this.apiClient = apiClient;
  }

  /**
   * To test \&quot;client\&quot; model
   * To test \&quot;client\&quot; model
   * @param body client model (required)
   * @return Client
   * @throws ApiException if fails to make API call
   */
  public Client testClientModel(Client body) throws ApiException {
    Object localVarPostBody = body;
    
    // verify the required parameter 'body' is set
    if (body == null) {
      throw new ApiException(400, "Missing the required parameter 'body' when calling testClientModel");
    }
    
    // create path and map variables
    String localVarPath = "/fake";

    // query params
    List<Pair> localVarQueryParams = new ArrayList<Pair>();
    Map<String, String> localVarHeaderParams = new HashMap<String, String>();
    Map<String, Object> localVarFormParams = new HashMap<String, Object>();


    
    
    final String[] localVarAccepts = {
      "application/json"
    };
    final String localVarAccept = apiClient.selectHeaderAccept(localVarAccepts);

    final String[] localVarContentTypes = {
      "application/json"
    };
    final String localVarContentType = apiClient.selectHeaderContentType(localVarContentTypes);

    String[] localVarAuthNames = new String[] {  };

    GenericType<Client> localVarReturnType = new GenericType<Client>() {};
    return apiClient.invokeAPI(localVarPath, "PATCH", localVarQueryParams, localVarPostBody, localVarHeaderParams, localVarFormParams, localVarAccept, localVarContentType, localVarAuthNames, localVarReturnType);
      }
  /**
   * Fake endpoint for testing various parameters 假端點 偽のエンドポイント 가짜 엔드 포인트 
   * Fake endpoint for testing various parameters 假端點 偽のエンドポイント 가짜 엔드 포인트 
   * @param number None (required)
   * @param _double None (required)
   * @param patternWithoutDelimiter None (required)
   * @param _byte None (required)
   * @param integer None (optional)
   * @param int32 None (optional)
   * @param int64 None (optional)
   * @param _float None (optional)
   * @param string None (optional)
   * @param binary None (optional)
   * @param date None (optional)
   * @param dateTime None (optional)
   * @param password None (optional)
   * @param paramCallback None (optional)
   * @throws ApiException if fails to make API call
   */
  public void testEndpointParameters(BigDecimal number, Double _double, String patternWithoutDelimiter, byte[] _byte, Integer integer, Integer int32, Long int64, Float _float, String string, byte[] binary, LocalDate date, OffsetDateTime dateTime, String password, String paramCallback) throws ApiException {
    Object localVarPostBody = null;
    
    // verify the required parameter 'number' is set
    if (number == null) {
      throw new ApiException(400, "Missing the required parameter 'number' when calling testEndpointParameters");
    }
    
    // verify the required parameter '_double' is set
    if (_double == null) {
      throw new ApiException(400, "Missing the required parameter '_double' when calling testEndpointParameters");
    }
    
    // verify the required parameter 'patternWithoutDelimiter' is set
    if (patternWithoutDelimiter == null) {
      throw new ApiException(400, "Missing the required parameter 'patternWithoutDelimiter' when calling testEndpointParameters");
    }
    
    // verify the required parameter '_byte' is set
    if (_byte == null) {
      throw new ApiException(400, "Missing the required parameter '_byte' when calling testEndpointParameters");
    }
    
    // create path and map variables
    String localVarPath = "/fake";

    // query params
    List<Pair> localVarQueryParams = new ArrayList<Pair>();
    Map<String, String> localVarHeaderParams = new HashMap<String, String>();
    Map<String, Object> localVarFormParams = new HashMap<String, Object>();


    
    if (integer != null)
      localVarFormParams.put("integer", integer);
if (int32 != null)
      localVarFormParams.put("int32", int32);
if (int64 != null)
      localVarFormParams.put("int64", int64);
if (number != null)
      localVarFormParams.put("number", number);
if (_float != null)
      localVarFormParams.put("float", _float);
if (_double != null)
      localVarFormParams.put("double", _double);
if (string != null)
      localVarFormParams.put("string", string);
if (patternWithoutDelimiter != null)
      localVarFormParams.put("pattern_without_delimiter", patternWithoutDelimiter);
if (_byte != null)
      localVarFormParams.put("byte", _byte);
if (binary != null)
      localVarFormParams.put("binary", binary);
if (date != null)
      localVarFormParams.put("date", date);
if (dateTime != null)
      localVarFormParams.put("dateTime", dateTime);
if (password != null)
      localVarFormParams.put("password", password);
if (paramCallback != null)
      localVarFormParams.put("callback", paramCallback);

    final String[] localVarAccepts = {
      "application/xml; charset=utf-8", "application/json; charset=utf-8"
    };
    final String localVarAccept = apiClient.selectHeaderAccept(localVarAccepts);

    final String[] localVarContentTypes = {
      "application/xml; charset=utf-8", "application/json; charset=utf-8"
    };
    final String localVarContentType = apiClient.selectHeaderContentType(localVarContentTypes);

    String[] localVarAuthNames = new String[] { "http_basic_test" };


    apiClient.invokeAPI(localVarPath, "POST", localVarQueryParams, localVarPostBody, localVarHeaderParams, localVarFormParams, localVarAccept, localVarContentType, localVarAuthNames, null);
  }
  /**
   * To test enum parameters
   * To test enum parameters
   * @param enumFormStringArray Form parameter enum test (string array) (optional)
   * @param enumFormString Form parameter enum test (string) (optional, default to -efg)
   * @param enumHeaderStringArray Header parameter enum test (string array) (optional)
   * @param enumHeaderString Header parameter enum test (string) (optional, default to -efg)
   * @param enumQueryStringArray Query parameter enum test (string array) (optional)
   * @param enumQueryString Query parameter enum test (string) (optional, default to -efg)
   * @param enumQueryInteger Query parameter enum test (double) (optional)
   * @param enumQueryDouble Query parameter enum test (double) (optional)
   * @throws ApiException if fails to make API call
   */
  public void testEnumParameters(List<String> enumFormStringArray, String enumFormString, List<String> enumHeaderStringArray, String enumHeaderString, List<String> enumQueryStringArray, String enumQueryString, Integer enumQueryInteger, Double enumQueryDouble) throws ApiException {
    Object localVarPostBody = null;
    
    // create path and map variables
    String localVarPath = "/fake";

    // query params
    List<Pair> localVarQueryParams = new ArrayList<Pair>();
    Map<String, String> localVarHeaderParams = new HashMap<String, String>();
    Map<String, Object> localVarFormParams = new HashMap<String, Object>();

    localVarQueryParams.addAll(apiClient.parameterToPairs("csv", "enum_query_string_array", enumQueryStringArray));
    localVarQueryParams.addAll(apiClient.parameterToPairs("", "enum_query_string", enumQueryString));
    localVarQueryParams.addAll(apiClient.parameterToPairs("", "enum_query_integer", enumQueryInteger));

    if (enumHeaderStringArray != null)
      localVarHeaderParams.put("enum_header_string_array", apiClient.parameterToString(enumHeaderStringArray));
if (enumHeaderString != null)
      localVarHeaderParams.put("enum_header_string", apiClient.parameterToString(enumHeaderString));

    if (enumFormStringArray != null)
      localVarFormParams.put("enum_form_string_array", enumFormStringArray);
if (enumFormString != null)
      localVarFormParams.put("enum_form_string", enumFormString);
if (enumQueryDouble != null)
      localVarFormParams.put("enum_query_double", enumQueryDouble);

    final String[] localVarAccepts = {
      "*/*"
    };
    final String localVarAccept = apiClient.selectHeaderAccept(localVarAccepts);

    final String[] localVarContentTypes = {
      "*/*"
    };
    final String localVarContentType = apiClient.selectHeaderContentType(localVarContentTypes);

    String[] localVarAuthNames = new String[] {  };


    apiClient.invokeAPI(localVarPath, "GET", localVarQueryParams, localVarPostBody, localVarHeaderParams, localVarFormParams, localVarAccept, localVarContentType, localVarAuthNames, null);
  }
}<|MERGE_RESOLUTION|>--- conflicted
+++ resolved
@@ -9,13 +9,8 @@
 
 import java.math.BigDecimal;
 import io.swagger.client.model.Client;
-<<<<<<< HEAD
-import org.threeten.bp.LocalDate;
-import org.threeten.bp.OffsetDateTime;
-=======
 import org.joda.time.DateTime;
 import org.joda.time.LocalDate;
->>>>>>> 43aa4a85
 
 import java.util.ArrayList;
 import java.util.HashMap;
@@ -102,7 +97,7 @@
    * @param paramCallback None (optional)
    * @throws ApiException if fails to make API call
    */
-  public void testEndpointParameters(BigDecimal number, Double _double, String patternWithoutDelimiter, byte[] _byte, Integer integer, Integer int32, Long int64, Float _float, String string, byte[] binary, LocalDate date, OffsetDateTime dateTime, String password, String paramCallback) throws ApiException {
+  public void testEndpointParameters(BigDecimal number, Double _double, String patternWithoutDelimiter, byte[] _byte, Integer integer, Integer int32, Long int64, Float _float, String string, byte[] binary, LocalDate date, DateTime dateTime, String password, String paramCallback) throws ApiException {
     Object localVarPostBody = null;
     
     // verify the required parameter 'number' is set
