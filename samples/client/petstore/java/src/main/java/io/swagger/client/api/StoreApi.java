package io.swagger.client.api;

import io.swagger.client.ApiException;
import io.swagger.client.ApiClient;
import io.swagger.client.Configuration;

import io.swagger.client.model.*;

import java.util.*;

import java.util.Map;
import io.swagger.client.model.Order;

import com.sun.jersey.multipart.FormDataMultiPart;
import com.sun.jersey.multipart.file.FileDataBodyPart;

import javax.ws.rs.core.MediaType;

import java.io.File;
import java.util.Map;
import java.util.HashMap;

public class StoreApi {
  private ApiClient apiClient;

  public StoreApi() {
    this(Configuration.getDefaultApiClient());
  }

  public StoreApi(ApiClient apiClient) {
    this.apiClient = apiClient;
  }

  public ApiClient getApiClient() {
    return apiClient;
  }

  public void setApiClient(ApiClient apiClient) {
    this.apiClient = apiClient;
  }

  
  /**
   * Returns pet inventories by status
   * Returns a map of status codes to quantities
   * @return Map<String, Integer>
   */
  public Map<String, Integer> getInventory () throws ApiException {
    Object postBody = null;
    

    // create path and map variables
    String path = "/store/inventory".replaceAll("\\{format\\}","json");

    // query params
    Map<String, String> queryParams = new HashMap<String, String>();
    Map<String, String> headerParams = new HashMap<String, String>();
    Map<String, String> formParams = new HashMap<String, String>();

    

    final String[] accepts = {
      "application/json", "application/xml"
    };
    final String accept = ApiInvoker.selectHeaderAccept(accepts);

    final String[] contentTypes = {
      
    };
    final String contentType = ApiInvoker.selectHeaderContentType(contentTypes);

    

    if(contentType.startsWith("multipart/form-data")) {
      boolean hasFields = false;
      FormDataMultiPart mp = new FormDataMultiPart();
      
      if(hasFields)
        postBody = mp;
    }
    else {
      
    }

    try {
<<<<<<< HEAD
      String response = apiInvoker.invokeAPI(basePath, path, "GET", queryParams, postBody, headerParams, formParams, accept, contentType);
=======
      String response = apiClient.invokeAPI(path, "GET", queryParams, postBody, headerParams, formParams, contentType);
>>>>>>> 26d9215e
      if(response != null){
        return (Map<String, Integer>) apiClient.deserialize(response, "map", Map.class);
      }
      else {
        return null;
      }
    } catch (ApiException ex) {
      throw ex;
    }
  }
  
  /**
   * Place an order for a pet
   * 
   * @param body order placed for purchasing the pet
   * @return Order
   */
  public Order placeOrder (Order body) throws ApiException {
    Object postBody = body;
    

    // create path and map variables
    String path = "/store/order".replaceAll("\\{format\\}","json");

    // query params
    Map<String, String> queryParams = new HashMap<String, String>();
    Map<String, String> headerParams = new HashMap<String, String>();
    Map<String, String> formParams = new HashMap<String, String>();

    

    final String[] accepts = {
      "application/json", "application/xml"
    };
    final String accept = ApiInvoker.selectHeaderAccept(accepts);

    final String[] contentTypes = {
      
    };
    final String contentType = ApiInvoker.selectHeaderContentType(contentTypes);

    

    if(contentType.startsWith("multipart/form-data")) {
      boolean hasFields = false;
      FormDataMultiPart mp = new FormDataMultiPart();
      
      if(hasFields)
        postBody = mp;
    }
    else {
      
    }

    try {
<<<<<<< HEAD
      String response = apiInvoker.invokeAPI(basePath, path, "POST", queryParams, postBody, headerParams, formParams, accept, contentType);
=======
      String response = apiClient.invokeAPI(path, "POST", queryParams, postBody, headerParams, formParams, contentType);
>>>>>>> 26d9215e
      if(response != null){
        return (Order) apiClient.deserialize(response, "", Order.class);
      }
      else {
        return null;
      }
    } catch (ApiException ex) {
      throw ex;
    }
  }
  
  /**
   * Find purchase order by ID
   * For valid response try integer IDs with value &lt;= 5 or &gt; 10. Other values will generated exceptions
   * @param orderId ID of pet that needs to be fetched
   * @return Order
   */
  public Order getOrderById (String orderId) throws ApiException {
    Object postBody = null;
    
    // verify the required parameter 'orderId' is set
    if (orderId == null) {
       throw new ApiException(400, "Missing the required parameter 'orderId' when calling getOrderById");
    }
    

    // create path and map variables
    String path = "/store/order/{orderId}".replaceAll("\\{format\\}","json")
      .replaceAll("\\{" + "orderId" + "\\}", apiClient.escapeString(orderId.toString()));

    // query params
    Map<String, String> queryParams = new HashMap<String, String>();
    Map<String, String> headerParams = new HashMap<String, String>();
    Map<String, String> formParams = new HashMap<String, String>();

    

    final String[] accepts = {
      "application/json", "application/xml"
    };
    final String accept = ApiInvoker.selectHeaderAccept(accepts);

    final String[] contentTypes = {
      
    };
    final String contentType = ApiInvoker.selectHeaderContentType(contentTypes);

    

    if(contentType.startsWith("multipart/form-data")) {
      boolean hasFields = false;
      FormDataMultiPart mp = new FormDataMultiPart();
      
      if(hasFields)
        postBody = mp;
    }
    else {
      
    }

    try {
<<<<<<< HEAD
      String response = apiInvoker.invokeAPI(basePath, path, "GET", queryParams, postBody, headerParams, formParams, accept, contentType);
=======
      String response = apiClient.invokeAPI(path, "GET", queryParams, postBody, headerParams, formParams, contentType);
>>>>>>> 26d9215e
      if(response != null){
        return (Order) apiClient.deserialize(response, "", Order.class);
      }
      else {
        return null;
      }
    } catch (ApiException ex) {
      throw ex;
    }
  }
  
  /**
   * Delete purchase order by ID
   * For valid response try integer IDs with value &lt; 1000. Anything above 1000 or nonintegers will generate API errors
   * @param orderId ID of the order that needs to be deleted
   * @return void
   */
  public void deleteOrder (String orderId) throws ApiException {
    Object postBody = null;
    
    // verify the required parameter 'orderId' is set
    if (orderId == null) {
       throw new ApiException(400, "Missing the required parameter 'orderId' when calling deleteOrder");
    }
    

    // create path and map variables
    String path = "/store/order/{orderId}".replaceAll("\\{format\\}","json")
      .replaceAll("\\{" + "orderId" + "\\}", apiClient.escapeString(orderId.toString()));

    // query params
    Map<String, String> queryParams = new HashMap<String, String>();
    Map<String, String> headerParams = new HashMap<String, String>();
    Map<String, String> formParams = new HashMap<String, String>();

    

    final String[] accepts = {
      "application/json", "application/xml"
    };
    final String accept = ApiInvoker.selectHeaderAccept(accepts);

    final String[] contentTypes = {
      
    };
    final String contentType = ApiInvoker.selectHeaderContentType(contentTypes);

    

    if(contentType.startsWith("multipart/form-data")) {
      boolean hasFields = false;
      FormDataMultiPart mp = new FormDataMultiPart();
      
      if(hasFields)
        postBody = mp;
    }
    else {
      
    }

    try {
<<<<<<< HEAD
      String response = apiInvoker.invokeAPI(basePath, path, "DELETE", queryParams, postBody, headerParams, formParams, accept, contentType);
=======
      String response = apiClient.invokeAPI(path, "DELETE", queryParams, postBody, headerParams, formParams, contentType);
>>>>>>> 26d9215e
      if(response != null){
        return ;
      }
      else {
        return ;
      }
    } catch (ApiException ex) {
      throw ex;
    }
  }
  
}<|MERGE_RESOLUTION|>--- conflicted
+++ resolved
@@ -59,35 +59,31 @@
 
     
 
-    final String[] accepts = {
-      "application/json", "application/xml"
-    };
-    final String accept = ApiInvoker.selectHeaderAccept(accepts);
-
-    final String[] contentTypes = {
-      
-    };
-    final String contentType = ApiInvoker.selectHeaderContentType(contentTypes);
-
-    
-
-    if(contentType.startsWith("multipart/form-data")) {
-      boolean hasFields = false;
-      FormDataMultiPart mp = new FormDataMultiPart();
-      
-      if(hasFields)
-        postBody = mp;
-    }
-    else {
-      
-    }
-
-    try {
-<<<<<<< HEAD
-      String response = apiInvoker.invokeAPI(basePath, path, "GET", queryParams, postBody, headerParams, formParams, accept, contentType);
-=======
-      String response = apiClient.invokeAPI(path, "GET", queryParams, postBody, headerParams, formParams, contentType);
->>>>>>> 26d9215e
+    
+
+    final String[] accepts = {
+      "application/json", "application/xml"
+    };
+    final String accept = apiClient.selectHeaderAccept(accepts);
+
+    final String[] contentTypes = {
+      
+    };
+    final String contentType = apiClient.selectHeaderContentType(contentTypes);
+
+    if(contentType.startsWith("multipart/form-data")) {
+      boolean hasFields = false;
+      FormDataMultiPart mp = new FormDataMultiPart();
+      
+      if(hasFields)
+        postBody = mp;
+    }
+    else {
+      
+    }
+
+    try {
+      String response = apiClient.invokeAPI(path, "GET", queryParams, postBody, headerParams, formParams, accept, contentType);
       if(response != null){
         return (Map<String, Integer>) apiClient.deserialize(response, "map", Map.class);
       }
@@ -119,35 +115,31 @@
 
     
 
-    final String[] accepts = {
-      "application/json", "application/xml"
-    };
-    final String accept = ApiInvoker.selectHeaderAccept(accepts);
-
-    final String[] contentTypes = {
-      
-    };
-    final String contentType = ApiInvoker.selectHeaderContentType(contentTypes);
-
-    
-
-    if(contentType.startsWith("multipart/form-data")) {
-      boolean hasFields = false;
-      FormDataMultiPart mp = new FormDataMultiPart();
-      
-      if(hasFields)
-        postBody = mp;
-    }
-    else {
-      
-    }
-
-    try {
-<<<<<<< HEAD
-      String response = apiInvoker.invokeAPI(basePath, path, "POST", queryParams, postBody, headerParams, formParams, accept, contentType);
-=======
-      String response = apiClient.invokeAPI(path, "POST", queryParams, postBody, headerParams, formParams, contentType);
->>>>>>> 26d9215e
+    
+
+    final String[] accepts = {
+      "application/json", "application/xml"
+    };
+    final String accept = apiClient.selectHeaderAccept(accepts);
+
+    final String[] contentTypes = {
+      
+    };
+    final String contentType = apiClient.selectHeaderContentType(contentTypes);
+
+    if(contentType.startsWith("multipart/form-data")) {
+      boolean hasFields = false;
+      FormDataMultiPart mp = new FormDataMultiPart();
+      
+      if(hasFields)
+        postBody = mp;
+    }
+    else {
+      
+    }
+
+    try {
+      String response = apiClient.invokeAPI(path, "POST", queryParams, postBody, headerParams, formParams, accept, contentType);
       if(response != null){
         return (Order) apiClient.deserialize(response, "", Order.class);
       }
@@ -185,35 +177,31 @@
 
     
 
-    final String[] accepts = {
-      "application/json", "application/xml"
-    };
-    final String accept = ApiInvoker.selectHeaderAccept(accepts);
-
-    final String[] contentTypes = {
-      
-    };
-    final String contentType = ApiInvoker.selectHeaderContentType(contentTypes);
-
-    
-
-    if(contentType.startsWith("multipart/form-data")) {
-      boolean hasFields = false;
-      FormDataMultiPart mp = new FormDataMultiPart();
-      
-      if(hasFields)
-        postBody = mp;
-    }
-    else {
-      
-    }
-
-    try {
-<<<<<<< HEAD
-      String response = apiInvoker.invokeAPI(basePath, path, "GET", queryParams, postBody, headerParams, formParams, accept, contentType);
-=======
-      String response = apiClient.invokeAPI(path, "GET", queryParams, postBody, headerParams, formParams, contentType);
->>>>>>> 26d9215e
+    
+
+    final String[] accepts = {
+      "application/json", "application/xml"
+    };
+    final String accept = apiClient.selectHeaderAccept(accepts);
+
+    final String[] contentTypes = {
+      
+    };
+    final String contentType = apiClient.selectHeaderContentType(contentTypes);
+
+    if(contentType.startsWith("multipart/form-data")) {
+      boolean hasFields = false;
+      FormDataMultiPart mp = new FormDataMultiPart();
+      
+      if(hasFields)
+        postBody = mp;
+    }
+    else {
+      
+    }
+
+    try {
+      String response = apiClient.invokeAPI(path, "GET", queryParams, postBody, headerParams, formParams, accept, contentType);
       if(response != null){
         return (Order) apiClient.deserialize(response, "", Order.class);
       }
@@ -251,35 +239,31 @@
 
     
 
-    final String[] accepts = {
-      "application/json", "application/xml"
-    };
-    final String accept = ApiInvoker.selectHeaderAccept(accepts);
-
-    final String[] contentTypes = {
-      
-    };
-    final String contentType = ApiInvoker.selectHeaderContentType(contentTypes);
-
-    
-
-    if(contentType.startsWith("multipart/form-data")) {
-      boolean hasFields = false;
-      FormDataMultiPart mp = new FormDataMultiPart();
-      
-      if(hasFields)
-        postBody = mp;
-    }
-    else {
-      
-    }
-
-    try {
-<<<<<<< HEAD
-      String response = apiInvoker.invokeAPI(basePath, path, "DELETE", queryParams, postBody, headerParams, formParams, accept, contentType);
-=======
-      String response = apiClient.invokeAPI(path, "DELETE", queryParams, postBody, headerParams, formParams, contentType);
->>>>>>> 26d9215e
+    
+
+    final String[] accepts = {
+      "application/json", "application/xml"
+    };
+    final String accept = apiClient.selectHeaderAccept(accepts);
+
+    final String[] contentTypes = {
+      
+    };
+    final String contentType = apiClient.selectHeaderContentType(contentTypes);
+
+    if(contentType.startsWith("multipart/form-data")) {
+      boolean hasFields = false;
+      FormDataMultiPart mp = new FormDataMultiPart();
+      
+      if(hasFields)
+        postBody = mp;
+    }
+    else {
+      
+    }
+
+    try {
+      String response = apiClient.invokeAPI(path, "DELETE", queryParams, postBody, headerParams, formParams, accept, contentType);
       if(response != null){
         return ;
       }
