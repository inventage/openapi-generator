--- conflicted
+++ resolved
@@ -1,168 +1,179 @@
 <project xmlns="http://maven.apache.org/POM/4.0.0" xmlns:xsi="http://www.w3.org/2001/XMLSchema-instance"
-  xsi:schemaLocation="http://maven.apache.org/POM/4.0.0 http://maven.apache.org/maven-v4_0_0.xsd">
-  <modelVersion>4.0.0</modelVersion>
+xsi:schemaLocation="http://maven.apache.org/POM/4.0.0 http://maven.apache.org/maven-v4_0_0.xsd">
+<modelVersion>4.0.0</modelVersion>
+<groupId>io.swagger</groupId>
+<artifactId>swagger-petstore-feign</artifactId>
+<packaging>jar</packaging>
+<name>swagger-petstore-feign</name>
+<version>1.0.0</version>
+<scm>
+<connection>scm:git:git@github.com:swagger-api/swagger-mustache.git</connection>
+<developerConnection>scm:git:git@github.com:swagger-api/swagger-codegen.git</developerConnection>
+<url>https://github.com/swagger-api/swagger-codegen</url>
+</scm>
+<prerequisites>
+<maven>2.2.0</maven>
+</prerequisites>
+
+<build>
+<plugins>
+  <plugin>
+    <groupId>org.apache.maven.plugins</groupId>
+    <artifactId>maven-surefire-plugin</artifactId>
+    <version>2.12</version>
+    <configuration>
+      <systemProperties>
+        <property>
+          <name>loggerPath</name>
+          <value>conf/log4j.properties</value>
+        </property>
+      </systemProperties>
+      <argLine>-Xms512m -Xmx1500m</argLine>
+      <parallel>methods</parallel>
+      <forkMode>pertest</forkMode>
+    </configuration>
+  </plugin>
+  <plugin>
+    <artifactId>maven-dependency-plugin</artifactId>
+    <executions>
+      <execution>
+        <phase>package</phase>
+        <goals>
+          <goal>copy-dependencies</goal>
+        </goals>
+        <configuration>
+          <outputDirectory>${project.build.directory}/lib</outputDirectory>
+        </configuration>
+      </execution>
+    </executions>
+  </plugin>
+
+  <!-- attach test jar -->
+  <plugin>
+    <groupId>org.apache.maven.plugins</groupId>
+    <artifactId>maven-jar-plugin</artifactId>
+    <version>2.2</version>
+    <executions>
+      <execution>
+        <goals>
+          <goal>jar</goal>
+          <goal>test-jar</goal>
+        </goals>
+      </execution>
+    </executions>
+    <configuration>
+    </configuration>
+  </plugin>
+
+  <plugin>
+    <groupId>org.codehaus.mojo</groupId>
+    <artifactId>build-helper-maven-plugin</artifactId>
+    <executions>
+      <execution>
+        <id>add_sources</id>
+        <phase>generate-sources</phase>
+        <goals>
+          <goal>add-source</goal>
+        </goals>
+        <configuration>
+          <sources>
+            <source>src/main/java</source>
+          </sources>
+        </configuration>
+      </execution>
+      <execution>
+        <id>add_test_sources</id>
+        <phase>generate-test-sources</phase>
+        <goals>
+          <goal>add-test-source</goal>
+        </goals>
+        <configuration>
+          <sources>
+            <source>src/test/java</source>
+          </sources>
+        </configuration>
+      </execution>
+    </executions>
+  </plugin>
+  <plugin>
+    <groupId>org.apache.maven.plugins</groupId>
+    <artifactId>maven-javadoc-plugin</artifactId>
+    <version>2.10.4</version>
+  </plugin>
+</plugins>
+</build>
+<dependencies>
+<dependency>
   <groupId>io.swagger</groupId>
-  <artifactId>swagger-petstore-feign</artifactId>
-  <packaging>jar</packaging>
-  <name>swagger-petstore-feign</name>
-  <version>1.0.0</version>
-  <scm>
-    <connection>scm:git:git@github.com:swagger-api/swagger-mustache.git</connection>
-    <developerConnection>scm:git:git@github.com:swagger-api/swagger-codegen.git</developerConnection>
-    <url>https://github.com/swagger-api/swagger-codegen</url>
-  </scm>
-  <prerequisites>
-    <maven>2.2.0</maven>
-  </prerequisites>
+  <artifactId>swagger-annotations</artifactId>
+  <version>${swagger-core-version}</version>
+</dependency>
 
-  <build>
-    <plugins>
-      <plugin>
-        <groupId>org.apache.maven.plugins</groupId>
-        <artifactId>maven-surefire-plugin</artifactId>
-        <version>2.12</version>
-        <configuration>
-          <systemProperties>
-            <property>
-              <name>loggerPath</name>
-              <value>conf/log4j.properties</value>
-            </property>
-          </systemProperties>
-          <argLine>-Xms512m -Xmx1500m</argLine>
-          <parallel>methods</parallel>
-          <forkMode>pertest</forkMode>
-        </configuration>
-      </plugin>
-      <plugin>
-        <artifactId>maven-dependency-plugin</artifactId>
-        <executions>
-          <execution>
-            <phase>package</phase>
-            <goals>
-              <goal>copy-dependencies</goal>
-            </goals>
-            <configuration>
-              <outputDirectory>${project.build.directory}/lib</outputDirectory>
-            </configuration>
-          </execution>
-        </executions>
-      </plugin>
+<!-- HTTP client: Netflix Feign -->
+<dependency>
+    <groupId>com.netflix.feign</groupId>
+    <artifactId>feign-core</artifactId>
+    <version>${feign-version}</version>
+</dependency>
+<dependency>
+    <groupId>com.netflix.feign</groupId>
+    <artifactId>feign-jackson</artifactId>
+    <version>${feign-version}</version>
+</dependency>
+<dependency>
+    <groupId>com.netflix.feign</groupId>
+    <artifactId>feign-slf4j</artifactId>
+    <version>${feign-version}</version>
+</dependency>
+<dependency>
+    <groupId>io.github.openfeign.form</groupId>
+    <artifactId>feign-form</artifactId>
+    <version>${feign-form-version}</version>
+</dependency>
 
-      <!-- attach test jar -->
-      <plugin>
-        <groupId>org.apache.maven.plugins</groupId>
-        <artifactId>maven-jar-plugin</artifactId>
-        <version>2.2</version>
-        <executions>
-          <execution>
-            <goals>
-              <goal>jar</goal>
-              <goal>test-jar</goal>
-            </goals>
-          </execution>
-        </executions>
-        <configuration>
-        </configuration>
-      </plugin>
+<!-- JSON processing: jackson -->
+<dependency>
+  <groupId>com.fasterxml.jackson.core</groupId>
+  <artifactId>jackson-core</artifactId>
+  <version>${jackson-version}</version>
+</dependency>
+<dependency>
+  <groupId>com.fasterxml.jackson.core</groupId>
+  <artifactId>jackson-annotations</artifactId>
+  <version>${jackson-version}</version>
+</dependency>
+<dependency>
+  <groupId>com.fasterxml.jackson.core</groupId>
+  <artifactId>jackson-databind</artifactId>
+  <version>${jackson-version}</version>
+</dependency>
+<dependency>
+  <groupId>com.github.joschi.jackson</groupId>
+  <artifactId>jackson-datatype-threetenbp</artifactId>
+  <version>${jackson-version}</version>
+</dependency>
+<dependency>
+  <groupId>org.apache.oltu.oauth2</groupId>
+  <artifactId>org.apache.oltu.oauth2.client</artifactId>
+  <version>${oltu-version}</version>
+</dependency>
 
-      <plugin>
-        <groupId>org.codehaus.mojo</groupId>
-        <artifactId>build-helper-maven-plugin</artifactId>
-        <executions>
-          <execution>
-            <id>add_sources</id>
-            <phase>generate-sources</phase>
-            <goals>
-              <goal>add-source</goal>
-            </goals>
-            <configuration>
-              <sources>
-                <source>src/main/java</source>
-              </sources>
-            </configuration>
-          </execution>
-          <execution>
-            <id>add_test_sources</id>
-            <phase>generate-test-sources</phase>
-            <goals>
-              <goal>add-test-source</goal>
-            </goals>
-            <configuration>
-              <sources>
-                <source>src/test/java</source>
-              </sources>
-            </configuration>
-          </execution>
-        </executions>
-      </plugin>
-      <plugin>
-        <groupId>org.apache.maven.plugins</groupId>
-        <artifactId>maven-javadoc-plugin</artifactId>
-        <version>2.10.4</version>
-      </plugin>
-    </plugins>
-  </build>
-  <dependencies>
-    <dependency>
-      <groupId>io.swagger</groupId>
-      <artifactId>swagger-annotations</artifactId>
-      <version>${swagger-core-version}</version>
-    </dependency>
-
-    <!-- HTTP client: Netflix Feign -->
-    <dependency>
-        <groupId>com.netflix.feign</groupId>
-        <artifactId>feign-core</artifactId>
-        <version>${feign-version}</version>
-    </dependency>
-    <dependency>
-        <groupId>com.netflix.feign</groupId>
-        <artifactId>feign-jackson</artifactId>
-        <version>${feign-version}</version>
-    </dependency>
-    <dependency>
-        <groupId>com.netflix.feign</groupId>
-        <artifactId>feign-slf4j</artifactId>
-        <version>${feign-version}</version>
-    </dependency>
-    <dependency>
-        <groupId>io.github.openfeign.form</groupId>
-        <artifactId>feign-form</artifactId>
-        <version>${feign-form-version}</version>
-    </dependency>
-
-    <!-- JSON processing: jackson -->
-    <dependency>
-      <groupId>com.github.joschi.jackson</groupId>
-      <artifactId>jackson-datatype-threetenbp</artifactId>
-      <version>${jackson-version}</version>
-    </dependency>
-    <dependency>
-      <groupId>org.apache.oltu.oauth2</groupId>
-      <artifactId>org.apache.oltu.oauth2.client</artifactId>
-      <version>${oltu-version}</version>
-    </dependency>
-
-    <!-- test dependencies -->
-    <dependency>
-      <groupId>junit</groupId>
-      <artifactId>junit</artifactId>
-      <version>${junit-version}</version>
-      <scope>test</scope>
-    </dependency>
-  </dependencies>
-  <properties>
-    <java.version>1.7</java.version>
-    <maven.compiler.source>${java.version}</maven.compiler.source>
-    <maven.compiler.target>${java.version}</maven.compiler.target>
-    <swagger-core-version>1.5.9</swagger-core-version>
-    <feign-version>8.17.0</feign-version>
-<<<<<<< HEAD
-    <jackson-version>2.6.4</jackson-version>
-=======
+<!-- test dependencies -->
+<dependency>
+  <groupId>junit</groupId>
+  <artifactId>junit</artifactId>
+  <version>${junit-version}</version>
+  <scope>test</scope>
+</dependency>
+</dependencies>
+<properties>
+<java.version>1.7</java.version>
+<maven.compiler.source>${java.version}</maven.compiler.source>
+<maven.compiler.target>${java.version}</maven.compiler.target>
+<swagger-core-version>1.5.9</swagger-core-version>
+<feign-version>8.17.0</feign-version>
     <feign-form-version>2.0.2</feign-form-version>
     <jackson-version>2.7.5</jackson-version>
->>>>>>> 68e1afdc
     <junit-version>4.12</junit-version>
     <maven-plugin-version>1.0.0</maven-plugin-version>
     <oltu-version>1.0.1</oltu-version>
