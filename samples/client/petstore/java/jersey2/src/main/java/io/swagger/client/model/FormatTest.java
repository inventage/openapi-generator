/*
 * Swagger Petstore
 * This spec is mainly for testing Petstore server and contains fake endpoints, models. Please do not use this for any other purpose. Special characters: \" \\
 *
 * OpenAPI spec version: 1.0.0
 * Contact: apiteam@swagger.io
 *
 * NOTE: This class is auto generated by the swagger code generator program.
 * https://github.com/swagger-api/swagger-codegen.git
 * Do not edit the class manually.
 */


package io.swagger.client.model;

import java.util.Objects;
import com.fasterxml.jackson.annotation.JsonProperty;
import com.fasterxml.jackson.annotation.JsonCreator;
import io.swagger.annotations.ApiModel;
import io.swagger.annotations.ApiModelProperty;
import java.math.BigDecimal;
import java.util.UUID;
import org.threeten.bp.LocalDate;
import org.threeten.bp.OffsetDateTime;

/**
 * FormatTest
 */

public class FormatTest {
  @JsonProperty("integer")
  private Integer integer = null;

  @JsonProperty("int32")
  private Integer int32 = null;

  @JsonProperty("int64")
  private Long int64 = null;

  @JsonProperty("number")
  private BigDecimal number = null;

  @JsonProperty("float")
  private Float _float = null;

  @JsonProperty("double")
  private Double _double = null;

  @JsonProperty("string")
  private String string = null;

  @JsonProperty("byte")
  private byte[] _byte = null;

  @JsonProperty("binary")
  private byte[] binary = null;

  @JsonProperty("date")
  private LocalDate date = null;

  @JsonProperty("dateTime")
  private OffsetDateTime dateTime = null;

  @JsonProperty("uuid")
  private UUID uuid = null;

  @JsonProperty("password")
  private String password = null;

  public FormatTest integer(Integer integer) {
    this.integer = integer;
    return this;
  }

   /**
   * Get integer
   * minimum: 10
   * maximum: 100
   * @return integer
  **/
  @ApiModelProperty(value = "")
  public Integer getInteger() {
    return integer;
  }

  public void setInteger(Integer integer) {
    this.integer = integer;
  }

  public FormatTest int32(Integer int32) {
    this.int32 = int32;
    return this;
  }

   /**
   * Get int32
   * minimum: 20
   * maximum: 200
   * @return int32
  **/
  @ApiModelProperty(value = "")
  public Integer getInt32() {
    return int32;
  }

  public void setInt32(Integer int32) {
    this.int32 = int32;
  }

  public FormatTest int64(Long int64) {
    this.int64 = int64;
    return this;
  }

   /**
   * Get int64
   * @return int64
  **/
  @ApiModelProperty(value = "")
  public Long getInt64() {
    return int64;
  }

  public void setInt64(Long int64) {
    this.int64 = int64;
  }

  public FormatTest number(BigDecimal number) {
    this.number = number;
    return this;
  }

   /**
   * Get number
   * minimum: 32.1
   * maximum: 543.2
   * @return number
  **/
  @ApiModelProperty(required = true, value = "")
  public BigDecimal getNumber() {
    return number;
  }

  public void setNumber(BigDecimal number) {
    this.number = number;
  }

  public FormatTest _float(Float _float) {
    this._float = _float;
    return this;
  }

   /**
   * Get _float
   * minimum: 54.3
   * maximum: 987.6
   * @return _float
  **/
  @ApiModelProperty(value = "")
  public Float getFloat() {
    return _float;
  }

  public void setFloat(Float _float) {
    this._float = _float;
  }

  public FormatTest _double(Double _double) {
    this._double = _double;
    return this;
  }

   /**
   * Get _double
   * minimum: 67.8
   * maximum: 123.4
   * @return _double
  **/
  @ApiModelProperty(value = "")
  public Double getDouble() {
    return _double;
  }

  public void setDouble(Double _double) {
    this._double = _double;
  }

  public FormatTest string(String string) {
    this.string = string;
    return this;
  }

   /**
   * Get string
   * @return string
  **/
  @ApiModelProperty(value = "")
  public String getString() {
    return string;
  }

  public void setString(String string) {
    this.string = string;
  }

  public FormatTest _byte(byte[] _byte) {
    this._byte = _byte;
    return this;
  }

   /**
   * Get _byte
   * @return _byte
  **/
  @ApiModelProperty(required = true, value = "")
  public byte[] getByte() {
    return _byte;
  }

  public void setByte(byte[] _byte) {
    this._byte = _byte;
  }

  public FormatTest binary(byte[] binary) {
    this.binary = binary;
    return this;
  }

   /**
   * Get binary
   * @return binary
  **/
  @ApiModelProperty(value = "")
  public byte[] getBinary() {
    return binary;
  }

  public void setBinary(byte[] binary) {
    this.binary = binary;
  }

  public FormatTest date(LocalDate date) {
    this.date = date;
    return this;
  }

   /**
   * Get date
   * @return date
  **/
  @ApiModelProperty(required = true, value = "")
  public LocalDate getDate() {
    return date;
  }

  public void setDate(LocalDate date) {
    this.date = date;
  }

  public FormatTest dateTime(OffsetDateTime dateTime) {
    this.dateTime = dateTime;
    return this;
  }

   /**
   * Get dateTime
   * @return dateTime
  **/
<<<<<<< HEAD
  @ApiModelProperty(example = "null", value = "")
  public OffsetDateTime getDateTime() {
=======
  @ApiModelProperty(value = "")
  public DateTime getDateTime() {
>>>>>>> b5be3f4a
    return dateTime;
  }

  public void setDateTime(OffsetDateTime dateTime) {
    this.dateTime = dateTime;
  }

  public FormatTest uuid(UUID uuid) {
    this.uuid = uuid;
    return this;
  }

   /**
   * Get uuid
   * @return uuid
  **/
  @ApiModelProperty(value = "")
  public UUID getUuid() {
    return uuid;
  }

  public void setUuid(UUID uuid) {
    this.uuid = uuid;
  }

  public FormatTest password(String password) {
    this.password = password;
    return this;
  }

   /**
   * Get password
   * @return password
  **/
  @ApiModelProperty(required = true, value = "")
  public String getPassword() {
    return password;
  }

  public void setPassword(String password) {
    this.password = password;
  }


  @Override
  public boolean equals(java.lang.Object o) {
    if (this == o) {
      return true;
    }
    if (o == null || getClass() != o.getClass()) {
      return false;
    }
    FormatTest formatTest = (FormatTest) o;
    return Objects.equals(this.integer, formatTest.integer) &&
        Objects.equals(this.int32, formatTest.int32) &&
        Objects.equals(this.int64, formatTest.int64) &&
        Objects.equals(this.number, formatTest.number) &&
        Objects.equals(this._float, formatTest._float) &&
        Objects.equals(this._double, formatTest._double) &&
        Objects.equals(this.string, formatTest.string) &&
        Objects.equals(this._byte, formatTest._byte) &&
        Objects.equals(this.binary, formatTest.binary) &&
        Objects.equals(this.date, formatTest.date) &&
        Objects.equals(this.dateTime, formatTest.dateTime) &&
        Objects.equals(this.uuid, formatTest.uuid) &&
        Objects.equals(this.password, formatTest.password);
  }

  @Override
  public int hashCode() {
    return Objects.hash(integer, int32, int64, number, _float, _double, string, _byte, binary, date, dateTime, uuid, password);
  }


  @Override
  public String toString() {
    StringBuilder sb = new StringBuilder();
    sb.append("class FormatTest {\n");
    
    sb.append("    integer: ").append(toIndentedString(integer)).append("\n");
    sb.append("    int32: ").append(toIndentedString(int32)).append("\n");
    sb.append("    int64: ").append(toIndentedString(int64)).append("\n");
    sb.append("    number: ").append(toIndentedString(number)).append("\n");
    sb.append("    _float: ").append(toIndentedString(_float)).append("\n");
    sb.append("    _double: ").append(toIndentedString(_double)).append("\n");
    sb.append("    string: ").append(toIndentedString(string)).append("\n");
    sb.append("    _byte: ").append(toIndentedString(_byte)).append("\n");
    sb.append("    binary: ").append(toIndentedString(binary)).append("\n");
    sb.append("    date: ").append(toIndentedString(date)).append("\n");
    sb.append("    dateTime: ").append(toIndentedString(dateTime)).append("\n");
    sb.append("    uuid: ").append(toIndentedString(uuid)).append("\n");
    sb.append("    password: ").append(toIndentedString(password)).append("\n");
    sb.append("}");
    return sb.toString();
  }

  /**
   * Convert the given object to string with each line indented by 4 spaces
   * (except the first line).
   */
  private String toIndentedString(java.lang.Object o) {
    if (o == null) {
      return "null";
    }
    return o.toString().replace("\n", "\n    ");
  }
  
}
<|MERGE_RESOLUTION|>--- conflicted
+++ resolved
@@ -266,13 +266,8 @@
    * Get dateTime
    * @return dateTime
   **/
-<<<<<<< HEAD
-  @ApiModelProperty(example = "null", value = "")
+  @ApiModelProperty(value = "")
   public OffsetDateTime getDateTime() {
-=======
-  @ApiModelProperty(value = "")
-  public DateTime getDateTime() {
->>>>>>> b5be3f4a
     return dateTime;
   }
 
