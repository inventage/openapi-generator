lazy val root = (project in file(".")).
  settings(
    organization := "io.swagger",
    name := "swagger-petstore-retrofit2",
    version := "1.0.0",
    scalaVersion := "2.11.4",
    scalacOptions ++= Seq("-feature"),
    javacOptions in compile ++= Seq("-Xlint:deprecation"),
    publishArtifact in (Compile, packageDoc) := false,
    resolvers += Resolver.mavenLocal,
    libraryDependencies ++= Seq(
      "com.squareup.retrofit2" % "retrofit" % "2.3.0" % "compile",
<<<<<<< HEAD
      "com.squareup.retrofit2" % "converter-scalars" % "2.2.0" % "compile",
      "com.squareup.retrofit2" % "converter-gson" % "2.2.0" % "compile",
      "io.swagger" % "swagger-annotations" % "1.5.12" % "compile",
      "org.apache.oltu.oauth2" % "org.apache.oltu.oauth2.client" % "1.0.1" % "compile",
      "org.threeten" % "threetenbp" % "1.3.5" % "compile",
=======
      "com.squareup.retrofit2" % "converter-scalars" % "2.3.0" % "compile",
      "com.squareup.retrofit2" % "converter-gson" % "2.3.0" % "compile",
      "io.swagger" % "swagger-annotations" % "1.5.15" % "compile",
      "org.apache.oltu.oauth2" % "org.apache.oltu.oauth2.client" % "1.0.1" % "compile",
      "joda-time" % "joda-time" % "2.9.9" % "compile",
>>>>>>> 522d704f
      "junit" % "junit" % "4.12" % "test",
      "com.novocode" % "junit-interface" % "0.11" % "test"
    )
  )<|MERGE_RESOLUTION|>--- conflicted
+++ resolved
@@ -10,19 +10,11 @@
     resolvers += Resolver.mavenLocal,
     libraryDependencies ++= Seq(
       "com.squareup.retrofit2" % "retrofit" % "2.3.0" % "compile",
-<<<<<<< HEAD
-      "com.squareup.retrofit2" % "converter-scalars" % "2.2.0" % "compile",
-      "com.squareup.retrofit2" % "converter-gson" % "2.2.0" % "compile",
-      "io.swagger" % "swagger-annotations" % "1.5.12" % "compile",
-      "org.apache.oltu.oauth2" % "org.apache.oltu.oauth2.client" % "1.0.1" % "compile",
-      "org.threeten" % "threetenbp" % "1.3.5" % "compile",
-=======
       "com.squareup.retrofit2" % "converter-scalars" % "2.3.0" % "compile",
       "com.squareup.retrofit2" % "converter-gson" % "2.3.0" % "compile",
       "io.swagger" % "swagger-annotations" % "1.5.15" % "compile",
       "org.apache.oltu.oauth2" % "org.apache.oltu.oauth2.client" % "1.0.1" % "compile",
-      "joda-time" % "joda-time" % "2.9.9" % "compile",
->>>>>>> 522d704f
+      "org.threeten" % "threetenbp" % "1.3.5" % "compile",
       "junit" % "junit" % "4.12" % "test",
       "com.novocode" % "junit-interface" % "0.11" % "test"
     )
