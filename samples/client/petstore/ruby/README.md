--- conflicted
+++ resolved
@@ -8,11 +8,7 @@
 
 - API version: 1.0.0
 - Package version: 1.0.0
-<<<<<<< HEAD
-- Build date: 2016-06-28T17:36:56.204+08:00
-=======
 - Build date: 2016-06-29T13:19:03.533-07:00
->>>>>>> 4a4151a7
 - Build package: class io.swagger.codegen.languages.RubyClientCodegen
 
 ## Installation
