--- conflicted
+++ resolved
@@ -7,8 +7,6 @@
 
 import Foundation
 
-
-
 internal class UserAPI {
     /**
      Create user
@@ -16,8 +14,8 @@
      - parameter body: (body) Created user object 
      - parameter completion: completion handler to receive the data and the error objects
      */
-    internal class func createUser(body: User, completion: @escaping ((_ data: Void?,_ error: Error?) -> Void)) {
-        createUserWithRequestBuilder(body: body).execute { (response, error) -> Void in
+    internal class func createUser(body: User, completion: @escaping ((_ data: Void?, _ error: Error?) -> Void)) {
+        createUserWithRequestBuilder(body: body).execute { (_, error) -> Void in
             if error == nil {
                 completion((), error)
             } else {
@@ -51,8 +49,8 @@
      - parameter body: (body) List of user object 
      - parameter completion: completion handler to receive the data and the error objects
      */
-    internal class func createUsersWithArrayInput(body: [User], completion: @escaping ((_ data: Void?,_ error: Error?) -> Void)) {
-        createUsersWithArrayInputWithRequestBuilder(body: body).execute { (response, error) -> Void in
+    internal class func createUsersWithArrayInput(body: [User], completion: @escaping ((_ data: Void?, _ error: Error?) -> Void)) {
+        createUsersWithArrayInputWithRequestBuilder(body: body).execute { (_, error) -> Void in
             if error == nil {
                 completion((), error)
             } else {
@@ -85,8 +83,8 @@
      - parameter body: (body) List of user object 
      - parameter completion: completion handler to receive the data and the error objects
      */
-    internal class func createUsersWithListInput(body: [User], completion: @escaping ((_ data: Void?,_ error: Error?) -> Void)) {
-        createUsersWithListInputWithRequestBuilder(body: body).execute { (response, error) -> Void in
+    internal class func createUsersWithListInput(body: [User], completion: @escaping ((_ data: Void?, _ error: Error?) -> Void)) {
+        createUsersWithListInputWithRequestBuilder(body: body).execute { (_, error) -> Void in
             if error == nil {
                 completion((), error)
             } else {
@@ -119,8 +117,8 @@
      - parameter username: (path) The name that needs to be deleted 
      - parameter completion: completion handler to receive the data and the error objects
      */
-    internal class func deleteUser(username: String, completion: @escaping ((_ data: Void?,_ error: Error?) -> Void)) {
-        deleteUserWithRequestBuilder(username: username).execute { (response, error) -> Void in
+    internal class func deleteUser(username: String, completion: @escaping ((_ data: Void?, _ error: Error?) -> Void)) {
+        deleteUserWithRequestBuilder(username: username).execute { (_, error) -> Void in
             if error == nil {
                 completion((), error)
             } else {
@@ -142,8 +140,8 @@
         let usernamePostEscape = usernamePreEscape.addingPercentEncoding(withAllowedCharacters: .urlPathAllowed) ?? ""
         path = path.replacingOccurrences(of: "{username}", with: usernamePostEscape, options: .literal, range: nil)
         let URLString = PetstoreClientAPI.basePath + path
-        let parameters: [String:Any]? = nil
-        
+        let parameters: [String: Any]? = nil
+
         let url = URLComponents(string: URLString)
 
         let requestBuilder: RequestBuilder<Void>.Type = PetstoreClientAPI.requestBuilderFactory.getNonDecodableBuilder()
@@ -157,7 +155,7 @@
      - parameter username: (path) The name that needs to be fetched. Use user1 for testing. 
      - parameter completion: completion handler to receive the data and the error objects
      */
-    internal class func getUserByName(username: String, completion: @escaping ((_ data: User?,_ error: Error?) -> Void)) {
+    internal class func getUserByName(username: String, completion: @escaping ((_ data: User?, _ error: Error?) -> Void)) {
         getUserByNameWithRequestBuilder(username: username).execute { (response, error) -> Void in
             completion(response?.body, error)
         }
@@ -175,8 +173,8 @@
         let usernamePostEscape = usernamePreEscape.addingPercentEncoding(withAllowedCharacters: .urlPathAllowed) ?? ""
         path = path.replacingOccurrences(of: "{username}", with: usernamePostEscape, options: .literal, range: nil)
         let URLString = PetstoreClientAPI.basePath + path
-        let parameters: [String:Any]? = nil
-        
+        let parameters: [String: Any]? = nil
+
         let url = URLComponents(string: URLString)
 
         let requestBuilder: RequestBuilder<User>.Type = PetstoreClientAPI.requestBuilderFactory.getBuilder()
@@ -191,7 +189,7 @@
      - parameter password: (query) The password for login in clear text 
      - parameter completion: completion handler to receive the data and the error objects
      */
-    internal class func loginUser(username: String, password: String, completion: @escaping ((_ data: String?,_ error: Error?) -> Void)) {
+    internal class func loginUser(username: String, password: String, completion: @escaping ((_ data: String?, _ error: Error?) -> Void)) {
         loginUserWithRequestBuilder(username: username, password: password).execute { (response, error) -> Void in
             completion(response?.body, error)
         }
@@ -208,15 +206,11 @@
     internal class func loginUserWithRequestBuilder(username: String, password: String) -> RequestBuilder<String> {
         let path = "/user/login"
         let URLString = PetstoreClientAPI.basePath + path
-        let parameters: [String:Any]? = nil
-        
+        let parameters: [String: Any]? = nil
+
         var url = URLComponents(string: URLString)
         url?.queryItems = APIHelper.mapValuesToQueryItems([
-<<<<<<< HEAD
-            "username": username.encodeToJSON(), 
-=======
             "username": username.encodeToJSON(),
->>>>>>> 3146e80c
             "password": password.encodeToJSON()
         ])
 
@@ -230,8 +224,8 @@
      
      - parameter completion: completion handler to receive the data and the error objects
      */
-    internal class func logoutUser(completion: @escaping ((_ data: Void?,_ error: Error?) -> Void)) {
-        logoutUserWithRequestBuilder().execute { (response, error) -> Void in
+    internal class func logoutUser(completion: @escaping ((_ data: Void?, _ error: Error?) -> Void)) {
+        logoutUserWithRequestBuilder().execute { (_, error) -> Void in
             if error == nil {
                 completion((), error)
             } else {
@@ -248,8 +242,8 @@
     internal class func logoutUserWithRequestBuilder() -> RequestBuilder<Void> {
         let path = "/user/logout"
         let URLString = PetstoreClientAPI.basePath + path
-        let parameters: [String:Any]? = nil
-        
+        let parameters: [String: Any]? = nil
+
         let url = URLComponents(string: URLString)
 
         let requestBuilder: RequestBuilder<Void>.Type = PetstoreClientAPI.requestBuilderFactory.getNonDecodableBuilder()
@@ -264,8 +258,8 @@
      - parameter body: (body) Updated user object 
      - parameter completion: completion handler to receive the data and the error objects
      */
-    internal class func updateUser(username: String, body: User, completion: @escaping ((_ data: Void?,_ error: Error?) -> Void)) {
-        updateUserWithRequestBuilder(username: username, body: body).execute { (response, error) -> Void in
+    internal class func updateUser(username: String, body: User, completion: @escaping ((_ data: Void?, _ error: Error?) -> Void)) {
+        updateUserWithRequestBuilder(username: username, body: body).execute { (_, error) -> Void in
             if error == nil {
                 completion((), error)
             } else {
