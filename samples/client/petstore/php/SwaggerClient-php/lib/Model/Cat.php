<?php
/**
 * Cat
 *
 * PHP version 5
 *
 * @category Class
 * @package  Swagger\Client
 * @author   http://github.com/swagger-api/swagger-codegen
 * @license  http://www.apache.org/licenses/LICENSE-2.0 Apache Licene v2
 * @link     https://github.com/swagger-api/swagger-codegen
 */
/**
 *  Copyright 2016 SmartBear Software
 *
 *  Licensed under the Apache License, Version 2.0 (the "License");
 *  you may not use this file except in compliance with the License.
 *  You may obtain a copy of the License at
 *
 *      http://www.apache.org/licenses/LICENSE-2.0
 *
 *  Unless required by applicable law or agreed to in writing, software
 *  distributed under the License is distributed on an "AS IS" BASIS,
 *  WITHOUT WARRANTIES OR CONDITIONS OF ANY KIND, either express or implied.
 *  See the License for the specific language governing permissions and
 *  limitations under the License.
 */
/**
 * NOTE: This class is auto generated by the swagger code generator program.
 * https://github.com/swagger-api/swagger-codegen
 * Do not edit the class manually.
 */

namespace Swagger\Client\Model;

use \ArrayAccess;
/**
 * Cat Class Doc Comment
 *
 * @category    Class
 * @description 
 * @package     Swagger\Client
 * @author      http://github.com/swagger-api/swagger-codegen
 * @license     http://www.apache.org/licenses/LICENSE-2.0 Apache Licene v2
 * @link        https://github.com/swagger-api/swagger-codegen
 */
class Cat extends Animal implements ArrayAccess
{
    /**
      * The original name of the model.
      * @var string
      */
    static $swaggerModelName = 'Cat';

    /**
      * Array of property to type mappings. Used for (de)serialization 
      * @var string[]
      */
    static $swaggerTypes = array(
        'declawed' => 'bool'
    );
 
    static function swaggerTypes() {
        return self::$swaggerTypes + parent::swaggerTypes();
    }

    /** 
     * Array of attributes where the key is the local name, and the value is the original name
     * @var string[]
     */
    static $attributeMap = array(
        'declawed' => 'declawed'
    );
 
    static function attributeMap() {
        return parent::attributeMap() + self::$attributeMap;
    }

    /**
     * Array of attributes to setter functions (for deserialization of responses)
     * @var string[]
     */
    static $setters = array(
        'declawed' => 'setDeclawed'
    );
 
    static function setters() {
        return parent::setters() + self::$setters;
    }

    /**
     * Array of attributes to getter functions (for serialization of requests)
     * @var string[]
     */
    static $getters = array(
        'declawed' => 'getDeclawed'
    );
 
    static function getters() {
        return parent::getters() + self::$getters;
    }

    

    

    /**
<<<<<<< HEAD
     * $declawed 
     * @var bool
     */
    protected $declawed;
=======
     * Associative array for storing property values
     * @var mixed[]
     */
    protected $container = array(
        /**
         * $container['declawed']
         * @var bool
         */
        'declawed' => null,
    );
>>>>>>> 1dd8faf8

    /**
     * Constructor
     * @param mixed[] $data Associated array of property value initalizing the model
     */
    public function __construct(array $data = null)
    {
        parent::__construct($data);
        
        if ($data != null) {
            $this->container['declawed'] = $data['declawed'];
        }
    }
    /**
     * Gets declawed
     * @return bool
     */
    public function getDeclawed()
    {
        return $this->container['declawed'];
    }

    /**
     * Sets declawed
     * @param bool $declawed 
     * @return $this
     */
    public function setDeclawed($declawed)
    {
        
        $this->container['declawed'] = $declawed;
        return $this;
    }
    /**
     * Returns true if offset exists. False otherwise.
     * @param  integer $offset Offset 
     * @return boolean
     */
    public function offsetExists($offset)
    {
        return isset($this->container[$offset]);
    }

    /**
     * Gets offset.
     * @param  integer $offset Offset 
     * @return mixed 
     */
    public function offsetGet($offset)
    {
        return isset($this->container[$offset]) ? $this->container[$offset] : null;
    }
 
    /**
     * Sets value based on offset.
     * @param  integer $offset Offset 
     * @param  mixed   $value  Value to be set
     * @return void
     */
    public function offsetSet($offset, $value)
    {
        if (is_null($offset)) {
            $this->container[] = $value;
        } else {
            $this->container[$offset] = $value;
        }
    }
 
    /**
     * Unsets offset.
     * @param  integer $offset Offset 
     * @return void
     */
    public function offsetUnset($offset)
    {
        unset($this->container[$offset]);
    }
 
    /**
     * Gets the string presentation of the object
     * @return string
     */
    public function __toString()
    {
        if (defined('JSON_PRETTY_PRINT')) { // use JSON pretty print
            return json_encode(\Swagger\Client\ObjectSerializer::sanitizeForSerialization($this), JSON_PRETTY_PRINT);
        }

        return json_encode(\Swagger\Client\ObjectSerializer::sanitizeForSerialization($this));
    }
}<|MERGE_RESOLUTION|>--- conflicted
+++ resolved
@@ -105,12 +105,6 @@
     
 
     /**
-<<<<<<< HEAD
-     * $declawed 
-     * @var bool
-     */
-    protected $declawed;
-=======
      * Associative array for storing property values
      * @var mixed[]
      */
@@ -121,7 +115,6 @@
          */
         'declawed' => null,
     );
->>>>>>> 1dd8faf8
 
     /**
      * Constructor
