--- conflicted
+++ resolved
@@ -9,11 +9,7 @@
     <artifactId>swagger-codegen-project</artifactId>
     <packaging>pom</packaging>
     <name>swagger-codegen-project</name>
-<<<<<<< HEAD
     <version>2.4.0-SNAPSHOT</version>
-=======
-    <version>2.3.1</version>
->>>>>>> 4bdaf37c
     <url>https://github.com/swagger-api/swagger-codegen</url>
     <scm>
         <connection>scm:git:git@github.com:swagger-api/swagger-codegen.git</connection>
