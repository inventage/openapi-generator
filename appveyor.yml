--- conflicted
+++ resolved
@@ -39,10 +39,6 @@
 
   # generate all petstore clients
   - .\bin\windows\run-all-petstore.cmd
-<<<<<<< HEAD
-cache:
-=======
 #cache:
->>>>>>> 42a04916
 #  - C:\maven\
 #  - C:\Users\appveyor\.m2