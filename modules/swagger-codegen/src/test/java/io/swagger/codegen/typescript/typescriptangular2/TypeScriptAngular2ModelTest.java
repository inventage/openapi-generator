--- conflicted
+++ resolved
@@ -122,13 +122,8 @@
         Assert.assertEquals(property1.datatype, "Children");
         Assert.assertEquals(property1.name, "children");
         Assert.assertEquals(property1.defaultValue, "null");
-<<<<<<< HEAD
         Assert.assertEquals(property1.baseType, "Children");
-        Assert.assertNull(property1.required);
-=======
-        Assert.assertEquals(property1.baseType, "models.Children");
         Assert.assertFalse(property1.required);
->>>>>>> 42a04916
         Assert.assertTrue(property1.isNotContainer);
     }
 
