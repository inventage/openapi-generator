--- conflicted
+++ resolved
@@ -85,13 +85,9 @@
         typeMapping.put("list", "array");
         typeMapping.put("object", "object");
         typeMapping.put("DateTime", "\\DateTime");
-        
-<<<<<<< HEAD
+
+        cliOptions.add(new CliOption("variableNamingConvention", "naming convention of variable name, e.g. camelCase. Default: snake_case"));
         cliOptions.add(new CliOption(CodegenConstants.INVOKER_PACKAGE, "The main namespace to use for all classes. e.g. Yay\\Pets"));
-=======
-        cliOptions.add(new CliOption("variableNamingConvention", "naming convention of variable name, e.g. camelCase. Default: snake_case"));
-        cliOptions.add(new CliOption("invokerPackage", "The main namespace to use for all classes. e.g. Yay\\Pets"));
->>>>>>> 8de9e238
         cliOptions.add(new CliOption("packagePath", "The main package name for classes. e.g. GeneratedPetstore"));
         cliOptions.add(new CliOption("srcBasePath", "The directory under packagePath to serve as source root."));
         cliOptions.add(new CliOption("composerVendorName", "The vendor name used in the composer package name. The template uses {{composerVendorName}}/{{composerProjectName}} for the composer package name. e.g. yaypets"));
