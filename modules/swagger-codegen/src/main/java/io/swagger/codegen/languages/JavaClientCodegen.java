package io.swagger.codegen.languages;

import com.google.common.base.Strings;

import org.apache.commons.lang.StringUtils;
import org.slf4j.Logger;
import org.slf4j.LoggerFactory;

import java.io.File;
import java.util.ArrayList;
import java.util.Arrays;
import java.util.HashMap;
import java.util.HashSet;
import java.util.Iterator;
import java.util.List;
import java.util.Map;

import io.swagger.codegen.CliOption;
import io.swagger.codegen.CodegenConfig;
import io.swagger.codegen.CodegenConstants;
import io.swagger.codegen.CodegenModel;
import io.swagger.codegen.CodegenOperation;
import io.swagger.codegen.CodegenParameter;
import io.swagger.codegen.CodegenProperty;
import io.swagger.codegen.CodegenType;
import io.swagger.codegen.DefaultCodegen;
import io.swagger.codegen.SupportingFile;
import io.swagger.models.Model;
import io.swagger.models.Operation;
import io.swagger.models.Path;
import io.swagger.models.Swagger;
import io.swagger.models.parameters.FormParameter;
import io.swagger.models.parameters.Parameter;
<<<<<<< HEAD
import io.swagger.models.properties.*;
import org.apache.commons.lang.StringUtils;
import org.slf4j.Logger;
import org.slf4j.LoggerFactory;

import java.io.File;
import java.util.*;
import java.util.regex.Pattern;
=======
import io.swagger.models.properties.ArrayProperty;
import io.swagger.models.properties.BooleanProperty;
import io.swagger.models.properties.DoubleProperty;
import io.swagger.models.properties.FloatProperty;
import io.swagger.models.properties.IntegerProperty;
import io.swagger.models.properties.LongProperty;
import io.swagger.models.properties.MapProperty;
import io.swagger.models.properties.Property;
import io.swagger.models.properties.StringProperty;
>>>>>>> 564fa04f

public class JavaClientCodegen extends DefaultCodegen implements CodegenConfig {
    @SuppressWarnings("hiding")
    private static final Logger LOGGER = LoggerFactory.getLogger(JavaClientCodegen.class);
    public static final String FULL_JAVA_UTIL = "fullJavaUtil";
    public static final String DEFAULT_LIBRARY = "<default>";
    public static final String DATE_LIBRARY = "dateLibrary";
    public static final String USE_RX_JAVA = "useRxJava";

    public static final String RETROFIT_1 = "retrofit";
    public static final String RETROFIT_2 = "retrofit2";

    protected String dateLibrary = "default";
    protected String invokerPackage = "io.swagger.client";
    protected String groupId = "io.swagger";
    protected String artifactId = "swagger-java-client";
    protected String artifactVersion = "1.0.0";
    protected String projectFolder = "src" + File.separator + "main";
    protected String sourceFolder = projectFolder + File.separator + "java";
    protected String localVariablePrefix = "";
    protected boolean fullJavaUtil;
    protected String javaUtilPrefix = "";
    protected Boolean serializableModel = false;
    protected boolean serializeBigDecimalAsString = false;
    protected boolean useRxJava = false;

    public JavaClientCodegen() {
        super();
        outputFolder = "generated-code" + File.separator + "java";
        modelTemplateFiles.put("model.mustache", ".java");
        apiTemplateFiles.put("api.mustache", ".java");
        embeddedTemplateDir = templateDir = "Java";
        apiPackage = "io.swagger.client.api";
        modelPackage = "io.swagger.client.model";

        reservedWords = new HashSet<String>(
                Arrays.asList(
                        // used as internal variables, can collide with parameter names
                        "path", "queryParams", "headerParams", "formParams", "postBody", "accepts", "accept", "contentTypes",
                        "contentType", "authNames",

                        // language reserved words
                        "abstract", "continue", "for", "new", "switch", "assert",
                        "default", "if", "package", "synchronized", "boolean", "do", "goto", "private",
                        "this", "break", "double", "implements", "protected", "throw", "byte", "else",
                        "import", "public", "throws", "case", "enum", "instanceof", "return", "transient",
                        "catch", "extends", "int", "short", "try", "char", "final", "interface", "static",
                        "void", "class", "finally", "long", "strictfp", "volatile", "const", "float",
                        "native", "super", "while")
        );

        languageSpecificPrimitives = new HashSet<String>(
                Arrays.asList(
                        "String",
                        "boolean",
                        "Boolean",
                        "Double",
                        "Integer",
                        "Long",
                        "Float",
                        "Object",
                        "byte[]")
        );
        instantiationTypes.put("array", "ArrayList");
        instantiationTypes.put("map", "HashMap");

        cliOptions.add(new CliOption(CodegenConstants.MODEL_PACKAGE, CodegenConstants.MODEL_PACKAGE_DESC));
        cliOptions.add(new CliOption(CodegenConstants.API_PACKAGE, CodegenConstants.API_PACKAGE_DESC));
        cliOptions.add(new CliOption(CodegenConstants.INVOKER_PACKAGE, CodegenConstants.INVOKER_PACKAGE_DESC));
        cliOptions.add(new CliOption(CodegenConstants.GROUP_ID, CodegenConstants.GROUP_ID_DESC));
        cliOptions.add(new CliOption(CodegenConstants.ARTIFACT_ID, CodegenConstants.ARTIFACT_ID_DESC));
        cliOptions.add(new CliOption(CodegenConstants.ARTIFACT_VERSION, CodegenConstants.ARTIFACT_VERSION_DESC));
        cliOptions.add(new CliOption(CodegenConstants.SOURCE_FOLDER, CodegenConstants.SOURCE_FOLDER_DESC));
        cliOptions.add(new CliOption(CodegenConstants.LOCAL_VARIABLE_PREFIX, CodegenConstants.LOCAL_VARIABLE_PREFIX_DESC));
        cliOptions.add(CliOption.newBoolean(CodegenConstants.SERIALIZABLE_MODEL, CodegenConstants.SERIALIZABLE_MODEL_DESC));
        cliOptions.add(CliOption.newBoolean(CodegenConstants.SERIALIZE_BIG_DECIMAL_AS_STRING, CodegenConstants
                .SERIALIZE_BIG_DECIMAL_AS_STRING_DESC));
        cliOptions.add(CliOption.newBoolean(FULL_JAVA_UTIL, "whether to use fully qualified name for classes under java.util"));
        cliOptions.add(CliOption.newBoolean(USE_RX_JAVA, "Whether to use the RxJava adapter with the retrofit2 library."));

        supportedLibraries.put(DEFAULT_LIBRARY, "HTTP client: Jersey client 1.18. JSON processing: Jackson 2.4.2");
        supportedLibraries.put("feign", "HTTP client: Netflix Feign 8.1.1");
        supportedLibraries.put("jersey2", "HTTP client: Jersey client 2.6");
        supportedLibraries.put("okhttp-gson", "HTTP client: OkHttp 2.4.0. JSON processing: Gson 2.3.1");
        supportedLibraries.put(RETROFIT_1, "HTTP client: OkHttp 2.4.0. JSON processing: Gson 2.3.1 (Retrofit 1.9.0)");
        supportedLibraries.put(RETROFIT_2, "HTTP client: OkHttp 2.5.0. JSON processing: Gson 2.4 (Retrofit 2.0.0-beta2). Enable the RxJava adapter using '-DuseRxJava=true'.");

        CliOption library = new CliOption(CodegenConstants.LIBRARY, "library template (sub-template) to use");
        library.setDefault(DEFAULT_LIBRARY);
        library.setEnum(supportedLibraries);
        library.setDefault(DEFAULT_LIBRARY);
        cliOptions.add(library);

        CliOption dateLibrary = new CliOption(DATE_LIBRARY, "Option. Date library to use");
        Map<String, String> dateOptions = new HashMap<String, String>();
        dateOptions.put("java8", "Java 8 native");
        dateOptions.put("joda", "Joda");
        dateLibrary.setEnum(dateOptions);

        cliOptions.add(dateLibrary);
    }

    @Override
    public CodegenType getTag() {
        return CodegenType.CLIENT;
    }

    @Override
    public String getName() {
        return "java";
    }

    @Override
    public String getHelp() {
        return "Generates a Java client library.";
    }

    @Override
    public void processOpts() {
        super.processOpts();

        if (additionalProperties.containsKey(CodegenConstants.INVOKER_PACKAGE)) {
            this.setInvokerPackage((String) additionalProperties.get(CodegenConstants.INVOKER_PACKAGE));
        } else {
            //not set, use default to be passed to template
            additionalProperties.put(CodegenConstants.INVOKER_PACKAGE, invokerPackage);
        }

        if (additionalProperties.containsKey(CodegenConstants.GROUP_ID)) {
            this.setGroupId((String) additionalProperties.get(CodegenConstants.GROUP_ID));
        } else {
            //not set, use to be passed to template
            additionalProperties.put(CodegenConstants.GROUP_ID, groupId);
        }

        if (additionalProperties.containsKey(CodegenConstants.ARTIFACT_ID)) {
            this.setArtifactId((String) additionalProperties.get(CodegenConstants.ARTIFACT_ID));
        } else {
            //not set, use to be passed to template
            additionalProperties.put(CodegenConstants.ARTIFACT_ID, artifactId);
        }

        if (additionalProperties.containsKey(CodegenConstants.ARTIFACT_VERSION)) {
            this.setArtifactVersion((String) additionalProperties.get(CodegenConstants.ARTIFACT_VERSION));
        } else {
            //not set, use to be passed to template
            additionalProperties.put(CodegenConstants.ARTIFACT_VERSION, artifactVersion);
        }

        if (additionalProperties.containsKey(CodegenConstants.SOURCE_FOLDER)) {
            this.setSourceFolder((String) additionalProperties.get(CodegenConstants.SOURCE_FOLDER));
        }

        if (additionalProperties.containsKey(CodegenConstants.LOCAL_VARIABLE_PREFIX)) {
            this.setLocalVariablePrefix((String) additionalProperties.get(CodegenConstants.LOCAL_VARIABLE_PREFIX));
        }

        if (additionalProperties.containsKey(CodegenConstants.SERIALIZABLE_MODEL)) {
            this.setSerializableModel(Boolean.valueOf(additionalProperties.get(CodegenConstants.SERIALIZABLE_MODEL).toString()));
        }

        if (additionalProperties.containsKey(CodegenConstants.LIBRARY)) {
            this.setLibrary((String) additionalProperties.get(CodegenConstants.LIBRARY));
        }

        if(additionalProperties.containsKey(CodegenConstants.SERIALIZE_BIG_DECIMAL_AS_STRING)) {
            this.setSerializeBigDecimalAsString(Boolean.valueOf(additionalProperties.get(CodegenConstants.SERIALIZE_BIG_DECIMAL_AS_STRING).toString()));
        }

        // need to put back serializableModel (boolean) into additionalProperties as value in additionalProperties is string
        additionalProperties.put(CodegenConstants.SERIALIZABLE_MODEL, serializableModel);

        if (additionalProperties.containsKey(FULL_JAVA_UTIL)) {
            this.setFullJavaUtil(Boolean.valueOf(additionalProperties.get(FULL_JAVA_UTIL).toString()));
        }

        if (additionalProperties.containsKey(USE_RX_JAVA)) {
            this.setUseRxJava(Boolean.valueOf(additionalProperties.get(USE_RX_JAVA).toString()));
        }
        if (fullJavaUtil) {
            javaUtilPrefix = "java.util.";
        }
        additionalProperties.put(FULL_JAVA_UTIL, fullJavaUtil);
        additionalProperties.put("javaUtilPrefix", javaUtilPrefix);

        importMapping.put("List", "java.util.List");

        if (fullJavaUtil) {
            typeMapping.put("array", "java.util.List");
            typeMapping.put("map", "java.util.Map");
            typeMapping.put("DateTime", "java.util.Date");
            typeMapping.remove("List");
            importMapping.remove("Date");
            importMapping.remove("Map");
            importMapping.remove("HashMap");
            importMapping.remove("Array");
            importMapping.remove("ArrayList");
            importMapping.remove("List");
            importMapping.remove("Set");
            importMapping.remove("DateTime");
            instantiationTypes.put("array", "java.util.ArrayList");
            instantiationTypes.put("map", "java.util.HashMap");
        }

        this.sanitizeConfig();


        // optional jackson mappings for BigDecimal support
        importMapping.put("ToStringSerializer", "com.fasterxml.jackson.databind.ser.std.ToStringSerializer");
        importMapping.put("JsonSerialize", "com.fasterxml.jackson.databind.annotation.JsonSerialize");

        // imports for pojos
        importMapping.put("ApiModelProperty", "io.swagger.annotations.ApiModelProperty");
        importMapping.put("ApiModel", "io.swagger.annotations.ApiModel");
        importMapping.put("JsonProperty", "com.fasterxml.jackson.annotation.JsonProperty");
        importMapping.put("JsonValue", "com.fasterxml.jackson.annotation.JsonValue");
        importMapping.put("Objects", "java.util.Objects");
        importMapping.put("StringUtil", invokerPackage + ".StringUtil");

        final String invokerFolder = (sourceFolder + '/' + invokerPackage).replace(".", "/");
        supportingFiles.add(new SupportingFile("pom.mustache", "", "pom.xml"));
        supportingFiles.add(new SupportingFile("README.mustache", "", "README.md"));
        supportingFiles.add(new SupportingFile("build.gradle.mustache", "", "build.gradle"));
        supportingFiles.add(new SupportingFile("settings.gradle.mustache", "", "settings.gradle"));
        supportingFiles.add(new SupportingFile("gradle.properties.mustache", "", "gradle.properties"));
        supportingFiles.add(new SupportingFile("manifest.mustache", projectFolder, "AndroidManifest.xml"));
        supportingFiles.add(new SupportingFile("ApiClient.mustache", invokerFolder, "ApiClient.java"));
        supportingFiles.add(new SupportingFile("StringUtil.mustache", invokerFolder, "StringUtil.java"));

        final String authFolder = (sourceFolder + '/' + invokerPackage + ".auth").replace(".", "/");
        if ("feign".equals(getLibrary())) {
            supportingFiles.add(new SupportingFile("FormAwareEncoder.mustache", invokerFolder, "FormAwareEncoder.java"));
        }
        supportingFiles.add(new SupportingFile("auth/HttpBasicAuth.mustache", authFolder, "HttpBasicAuth.java"));
        supportingFiles.add(new SupportingFile("auth/ApiKeyAuth.mustache", authFolder, "ApiKeyAuth.java"));
        supportingFiles.add(new SupportingFile("auth/OAuth.mustache", authFolder, "OAuth.java"));
        supportingFiles.add(new SupportingFile("auth/OAuthFlow.mustache", authFolder, "OAuthFlow.java"));

        if (!("feign".equals(getLibrary()) || usesAnyRetrofitLibrary())) {
            supportingFiles.add(new SupportingFile("apiException.mustache", invokerFolder, "ApiException.java"));
            supportingFiles.add(new SupportingFile("Configuration.mustache", invokerFolder, "Configuration.java"));
            supportingFiles.add(new SupportingFile("Pair.mustache", invokerFolder, "Pair.java"));
            supportingFiles.add(new SupportingFile("auth/Authentication.mustache", authFolder, "Authentication.java"));
        }

        // library-specific files
        if ("okhttp-gson".equals(getLibrary())) {
            // the "okhttp-gson" library template requires "ApiCallback.mustache" for async call
            supportingFiles.add(new SupportingFile("ApiCallback.mustache", invokerFolder, "ApiCallback.java"));
            supportingFiles.add(new SupportingFile("ApiResponse.mustache", invokerFolder, "ApiResponse.java"));
            supportingFiles.add(new SupportingFile("JSON.mustache", invokerFolder, "JSON.java"));
            supportingFiles.add(new SupportingFile("ProgressRequestBody.mustache", invokerFolder, "ProgressRequestBody.java"));
            supportingFiles.add(new SupportingFile("ProgressResponseBody.mustache", invokerFolder, "ProgressResponseBody.java"));
            // "build.sbt" is for development with SBT
            supportingFiles.add(new SupportingFile("build.sbt.mustache", "", "build.sbt"));
        } else if (usesAnyRetrofitLibrary()) {
            supportingFiles.add(new SupportingFile("auth/OAuthOkHttpClient.mustache", authFolder, "OAuthOkHttpClient.java"));
            supportingFiles.add(new SupportingFile("CollectionFormats.mustache", invokerFolder, "CollectionFormats.java"));
        } else if("jersey2".equals(getLibrary())) {
            supportingFiles.add(new SupportingFile("JSON.mustache", invokerFolder, "JSON.java"));
        }

        if(additionalProperties.containsKey(DATE_LIBRARY)) {
            this.dateLibrary = additionalProperties.get(DATE_LIBRARY).toString();
        }

        if("joda".equals(dateLibrary)) {
            typeMapping.put("date", "LocalDate");
            typeMapping.put("DateTime", "DateTime");

            importMapping.put("LocalDate", "org.joda.time.LocalDate");
            importMapping.put("DateTime", "org.joda.time.DateTime");
        }
        else if ("java8".equals(dateLibrary)) {
            additionalProperties.put("java8", "true");
            additionalProperties.put("javaVersion", "1.8");
            typeMapping.put("date", "LocalDate");
            typeMapping.put("DateTime", "LocalDateTime");
            importMapping.put("LocalDate", "java.time.LocalDate");
            importMapping.put("LocalDateTime", "java.time.LocalDateTime");
        }
    }

    private boolean usesAnyRetrofitLibrary() {
        return getLibrary() != null && getLibrary().contains(RETROFIT_1);
    }

    private boolean usesRetrofit2Library() {
        return getLibrary() != null && getLibrary().contains(RETROFIT_2);
    }

    private void sanitizeConfig() {
        // Sanitize any config options here. We also have to update the additionalProperties because
        // the whole additionalProperties object is injected into the main object passed to the mustache layer

        this.setApiPackage(sanitizePackageName(apiPackage));
        if (additionalProperties.containsKey(CodegenConstants.API_PACKAGE)) {
            this.additionalProperties.put(CodegenConstants.API_PACKAGE, apiPackage);
        }

        this.setModelPackage(sanitizePackageName(modelPackage));
        if (additionalProperties.containsKey(CodegenConstants.MODEL_PACKAGE)) {
            this.additionalProperties.put(CodegenConstants.MODEL_PACKAGE, modelPackage);
        }

        this.setInvokerPackage(sanitizePackageName(invokerPackage));
        if (additionalProperties.containsKey(CodegenConstants.INVOKER_PACKAGE)) {
            this.additionalProperties.put(CodegenConstants.INVOKER_PACKAGE, invokerPackage);
        }
    }

    @Override
    public String escapeReservedWord(String name) {
        return "_" + name;
    }

    @Override
    public String apiFileFolder() {
        return outputFolder + "/" + sourceFolder + "/" + apiPackage().replace('.', '/');
    }

    @Override
    public String modelFileFolder() {
        return outputFolder + "/" + sourceFolder + "/" + modelPackage().replace('.', '/');
    }

    @Override
    public String toVarName(String name) {
        // sanitize name
        name = sanitizeName(name); // FIXME: a parameter should not be assigned. Also declare the methods parameters as 'final'.

        if("_".equals(name)) {
          name = "_u";
        }

        // if it's all uppper case, do nothing
        if (name.matches("^[A-Z_]*$")) {
            return name;
        }

        // camelize (lower first character) the variable name
        // pet_id => petId
        name = camelize(name, true);

        // for reserved word or word starting with number, append _
        if (reservedWords.contains(name) || name.matches("^\\d.*")) {
            name = escapeReservedWord(name);
        }

        return name;
    }

    @Override
    public String toParamName(String name) {
        // should be the same as variable name
        return toVarName(name);
    }

    @Override
    public String toModelName(String name) {
        name = sanitizeName(name); // FIXME: a parameter should not be assigned. Also declare the methods parameters as 'final'.

        // model name cannot use reserved keyword, e.g. return
        if (reservedWords.contains(name)) {
            throw new RuntimeException(name + " (reserved word) cannot be used as a model name");
        }

        // camelize the model name
        // phone_number => PhoneNumber
        return camelize(name);
    }

    @Override
    public String toModelFilename(String name) {
        // should be the same as the model name
        return toModelName(name);
    }

    @Override
    public String getTypeDeclaration(Property p) {
        if (p instanceof ArrayProperty) {
            ArrayProperty ap = (ArrayProperty) p;
            Property inner = ap.getItems();
            return getSwaggerType(p) + "<" + getTypeDeclaration(inner) + ">";
        } else if (p instanceof MapProperty) {
            MapProperty mp = (MapProperty) p;
            Property inner = mp.getAdditionalProperties();

            return getSwaggerType(p) + "<String, " + getTypeDeclaration(inner) + ">";
        }
        return super.getTypeDeclaration(p);
    }

    @Override
    public String toDefaultValue(Property p) {
        if (p instanceof ArrayProperty) {
            final ArrayProperty ap = (ArrayProperty) p;
            final String pattern;
            if (fullJavaUtil) {
                pattern = "new java.util.ArrayList<%s>()";
            } else {
                pattern = "new ArrayList<%s>()";
            }
            return String.format(pattern, getTypeDeclaration(ap.getItems()));
        } else if (p instanceof MapProperty) {
            final MapProperty ap = (MapProperty) p;
            final String pattern;
            if (fullJavaUtil) {
                pattern = "new java.util.HashMap<String, %s>()";
            } else {
                pattern = "new HashMap<String, %s>()";
            }
            return String.format(pattern, getTypeDeclaration(ap.getAdditionalProperties()));
        } else if (p instanceof IntegerProperty) {
            IntegerProperty dp = (IntegerProperty) p;
            if (dp.getDefault() != null) {
                return dp.getDefault().toString();
            }
            return "null";
        } else if (p instanceof LongProperty) {
            LongProperty dp = (LongProperty) p;
            if (dp.getDefault() != null) {
                return dp.getDefault().toString()+"l";
            }
           return "null";
        } else if (p instanceof DoubleProperty) {
            DoubleProperty dp = (DoubleProperty) p;
            if (dp.getDefault() != null) {
                return dp.getDefault().toString() + "d";
            }
            return "null";
        } else if (p instanceof FloatProperty) {
            FloatProperty dp = (FloatProperty) p;
            if (dp.getDefault() != null) {
                return dp.getDefault().toString() + "f";
            }
            return "null";
        } else if (p instanceof BooleanProperty) {
            BooleanProperty bp = (BooleanProperty) p;
            if (bp.getDefault() != null) {
                return bp.getDefault().toString();
            }
            return "null";
        } else if (p instanceof StringProperty) {
            StringProperty sp = (StringProperty) p;
            if (sp.getDefault() != null) {
                String _default = sp.getDefault();
                if (sp.getEnum() == null) {
                    return "\"" + escapeText(_default) + "\"";
                } else {
                    // convert to enum var name later in postProcessModels
                    return _default;
                }
            }
            return "null";
        }
        return super.toDefaultValue(p);
    }

    @Override
    public String getSwaggerType(Property p) {
        String swaggerType = super.getSwaggerType(p);
        String type = null;
        if (typeMapping.containsKey(swaggerType)) {
            type = typeMapping.get(swaggerType);
            if (languageSpecificPrimitives.contains(type) || type.indexOf(".") >= 0) {
                return type;
            }
        } else {
            type = swaggerType;
        }
        if (null == type) {
            LOGGER.error("No Type defined for Property " + p);
        }
        return toModelName(type);
    }

    @Override
    public String toOperationId(String operationId) {
        // throw exception if method name is empty
        if (StringUtils.isEmpty(operationId)) {
            throw new RuntimeException("Empty method/operation name (operationId) not allowed");
        }

        // method name cannot use reserved keyword, e.g. return
        if (reservedWords.contains(operationId)) {
            throw new RuntimeException(operationId + " (reserved word) cannot be used as method name");
        }

        return camelize(sanitizeName(operationId), true);
    }

    @Override
    public CodegenModel fromModel(String name, Model model, Map<String, Model> allDefinitions) {
        CodegenModel codegenModel = super.fromModel(name, model, allDefinitions);

        if (allDefinitions != null && codegenModel != null && codegenModel.parentSchema != null && codegenModel.hasEnums) {
            final Model parentModel = allDefinitions.get(codegenModel.parentSchema);
            final CodegenModel parentCodegenModel = super.fromModel(codegenModel.parent, parentModel);
            codegenModel = JavaClientCodegen.reconcileInlineEnums(codegenModel, parentCodegenModel);
        }

        return codegenModel;
    }

    @Override
    public void postProcessModelProperty(CodegenModel model, CodegenProperty property) {
        if(serializeBigDecimalAsString) {
            if (property.baseType.equals("BigDecimal")) {
                // we serialize BigDecimal as `string` to avoid precision loss
                property.vendorExtensions.put("extraAnnotation", "@JsonSerialize(using = ToStringSerializer.class)");

                // this requires some more imports to be added for this model...
                model.imports.add("ToStringSerializer");
                model.imports.add("JsonSerialize");
            }
        }

        if ("array".equals(property.containerType)) {
          model.imports.add("ArrayList");
        } else if ("map".equals(property.containerType)) {
          model.imports.add("HashMap");
        }

        if(model.isEnum == null || model.isEnum) {
            // needed by all pojos, but not enums
            model.imports.add("ApiModelProperty");
            model.imports.add("ApiModel");
            // comment out below as it's in the model template 
            //model.imports.add("Objects");

            final String lib = getLibrary();
            if(StringUtils.isEmpty(lib) || "feign".equals(lib) || "jersey2".equals(lib)) {
                model.imports.add("JsonProperty");

                if(model.hasEnums != null || model.hasEnums == true) {
                  model.imports.add("JsonValue");
                }
            }
        }
        return;
    }

    @Override
    public void postProcessParameter(CodegenParameter parameter) {
        return;
    }

    @Override
    public Map<String, Object> postProcessModels(Map<String, Object> objs) {
        List<Object> models = (List<Object>) objs.get("models");
        for (Object _mo : models) {
            Map<String, Object> mo = (Map<String, Object>) _mo;
            CodegenModel cm = (CodegenModel) mo.get("model");
            for (CodegenProperty var : cm.vars) {
                Map<String, Object> allowableValues = var.allowableValues;

                // handle ArrayProperty
                if (var.items != null) {
                    allowableValues = var.items.allowableValues;
                }

                if (allowableValues == null) {
                    continue;
                }
                List<String> values = (List<String>) allowableValues.get("values");
                if (values == null) {
                    continue;
                }

                // put "enumVars" map into `allowableValues", including `name` and `value`
                List<Map<String, String>> enumVars = new ArrayList<Map<String, String>>();
                String commonPrefix = findCommonPrefixOfVars(values);
                int truncateIdx = commonPrefix.length();
                for (String value : values) {
                    Map<String, String> enumVar = new HashMap<String, String>();
                    String enumName;
                    if (truncateIdx == 0) {
                        enumName = value;
                    } else {
                        enumName = value.substring(truncateIdx);
                        if ("".equals(enumName)) {
                            enumName = value;
                        }
                    }
                    enumVar.put("name", toEnumVarName(enumName));
                    enumVar.put("value", value);
                    enumVars.add(enumVar);
                }
                allowableValues.put("enumVars", enumVars);
                // handle default value for enum, e.g. available => StatusEnum.AVAILABLE
                if (var.defaultValue != null) {
                    String enumName = null;
                    for (Map<String, String> enumVar : enumVars) {
                        if (var.defaultValue.equals(enumVar.get("value"))) {
                            enumName = enumVar.get("name");
                            break;
                        }
                    }
                    if (enumName != null) {
                        var.defaultValue = var.datatypeWithEnum + "." + enumName;
                    }
                }
            }
        }
        return objs;
    }

    @Override
    public Map<String, Object> postProcessOperations(Map<String, Object> objs) {
<<<<<<< HEAD
        // Remove imports of List, ArrayList, Map and HashMap as they are
        // imported in the template already.
        List<Map<String, String>> imports = (List<Map<String, String>>) objs.get("imports");
        Pattern pattern = Pattern.compile("java\\.util\\.(List|ArrayList|Map|HashMap)");
        for (Iterator<Map<String, String>> itr = imports.iterator(); itr.hasNext();) {
            String _import = itr.next().get("import");
            if (pattern.matcher(_import).matches()) {
              itr.remove();
            }
        }

        if("retrofit".equals(getLibrary()) || "retrofit2".equals(getLibrary())) {
=======
        if(usesAnyRetrofitLibrary()) {
>>>>>>> 564fa04f
            Map<String, Object> operations = (Map<String, Object>) objs.get("operations");
            if (operations != null) {
                List<CodegenOperation> ops = (List<CodegenOperation>) operations.get("operation");
                for (CodegenOperation operation : ops) {
                    if (operation.hasConsumes == Boolean.TRUE) {
                        Map<String, String> firstType = operation.consumes.get(0);
                        if (firstType != null) {
                            if ("multipart/form-data".equals(firstType.get("mediaType"))) {
                                operation.isMultipart = Boolean.TRUE;
                            }
                        }
                    }
                    if (operation.returnType == null) {
                        operation.returnType = "Void";
                    }
                    if (usesRetrofit2Library() && StringUtils.isNotEmpty(operation.path) && operation.path.startsWith("/"))
                    	operation.path = operation.path.substring(1);
                }
            }
        }
        return objs;
    }

    @Override
    public void preprocessSwagger(Swagger swagger) {
        if (swagger != null && swagger.getPaths() != null) {
            for (String pathname : swagger.getPaths().keySet()) {
                Path path = swagger.getPath(pathname);
                if (path.getOperations() != null) {
                    for (Operation operation : path.getOperations()) {
                        boolean hasFormParameters = false;
                        for (Parameter parameter : operation.getParameters()) {
                            if (parameter instanceof FormParameter) {
                                hasFormParameters = true;
                            }
                        }

                        String defaultContentType = hasFormParameters ? "application/x-www-form-urlencoded" : "application/json";
                        String contentType = operation.getConsumes() == null || operation.getConsumes().isEmpty()
                                ? defaultContentType : operation.getConsumes().get(0);
                        String accepts = getAccept(operation);
                        operation.setVendorExtension("x-contentType", contentType);
                        operation.setVendorExtension("x-accepts", accepts);
                    }
                }
            }
        }
    }

    private static String getAccept(Operation operation) {
        String accepts = null;
        String defaultContentType = "application/json";
        if (operation.getProduces() != null && !operation.getProduces().isEmpty()) {
            StringBuilder sb = new StringBuilder();
            for (String produces : operation.getProduces()) {
                if (defaultContentType.equalsIgnoreCase(produces)) {
                    accepts = defaultContentType;
                    break;
                } else {
                    if (sb.length() > 0) {
                        sb.append(",");
                    }
                    sb.append(produces);
                }
            }
            if (accepts == null) {
                accepts = sb.toString();
            }
        } else {
            accepts = defaultContentType;
        }

        return accepts;
    }

    @Override
    protected boolean needToImport(String type) {
        return super.needToImport(type) && type.indexOf(".") < 0;
    }

    private static String findCommonPrefixOfVars(List<String> vars) {
        String prefix = StringUtils.getCommonPrefix(vars.toArray(new String[vars.size()]));
        // exclude trailing characters that should be part of a valid variable
        // e.g. ["status-on", "status-off"] => "status-" (not "status-o")
        return prefix.replaceAll("[a-zA-Z0-9]+\\z", "");
    }

    private static String toEnumVarName(String value) {
        String var = value.replaceAll("\\W+", "_").toUpperCase();
        if (var.matches("\\d.*")) {
            return "_" + var;
        } else {
            return var;
        }
    }

    private static CodegenModel reconcileInlineEnums(CodegenModel codegenModel, CodegenModel parentCodegenModel) {
        // This generator uses inline classes to define enums, which breaks when
        // dealing with models that have subTypes. To clean this up, we will analyze
        // the parent and child models, look for enums that match, and remove
        // them from the child models and leave them in the parent.
        // Because the child models extend the parents, the enums will be available via the parent.

        // Only bother with reconciliation if the parent model has enums.
        if (parentCodegenModel.hasEnums) {

            // Get the properties for the parent and child models
            final List<CodegenProperty> parentModelCodegenProperties = parentCodegenModel.vars;
            List<CodegenProperty> codegenProperties = codegenModel.vars;

            // Iterate over all of the parent model properties
            boolean removedChildEnum = false;
            for (CodegenProperty parentModelCodegenPropery : parentModelCodegenProperties) {
                // Look for enums
                if (parentModelCodegenPropery.isEnum) {
                    // Now that we have found an enum in the parent class,
                    // and search the child class for the same enum.
                    Iterator<CodegenProperty> iterator = codegenProperties.iterator();
                    while (iterator.hasNext()) {
                        CodegenProperty codegenProperty = iterator.next();
                        if (codegenProperty.isEnum && codegenProperty.equals(parentModelCodegenPropery)) {
                            // We found an enum in the child class that is
                            // a duplicate of the one in the parent, so remove it.
                            iterator.remove();
                            removedChildEnum = true;
                        }
                    }
                }
            }
            
            if(removedChildEnum) {
                // If we removed an entry from this model's vars, we need to ensure hasMore is updated
                int count = 0, numVars = codegenProperties.size();
                for(CodegenProperty codegenProperty : codegenProperties) {
                    count += 1;
                    codegenProperty.hasMore = (count < numVars) ? true : null;
                }
                codegenModel.vars = codegenProperties;
            }
        }

        return codegenModel;
    }

    public void setInvokerPackage(String invokerPackage) {
        this.invokerPackage = invokerPackage;
    }

    public void setGroupId(String groupId) {
        this.groupId = groupId;
    }

    public void setArtifactId(String artifactId) {
        this.artifactId = artifactId;
    }

    public void setArtifactVersion(String artifactVersion) {
        this.artifactVersion = artifactVersion;
    }

    public void setSourceFolder(String sourceFolder) {
        this.sourceFolder = sourceFolder;
    }

    public void setLocalVariablePrefix(String localVariablePrefix) {
        this.localVariablePrefix = localVariablePrefix;
    }

    public void setSerializeBigDecimalAsString(boolean s) {
        this.serializeBigDecimalAsString = s;
    }

    public Boolean getSerializableModel() {
        return serializableModel;
    }

    public void setSerializableModel(Boolean serializableModel) {
        this.serializableModel = serializableModel;
    }

    private static String sanitizePackageName(String packageName) {
        packageName = packageName.trim(); // FIXME: a parameter should not be assigned. Also declare the methods parameters as 'final'.
        packageName = packageName.replaceAll("[^a-zA-Z0-9_\\.]", "_");
        if(Strings.isNullOrEmpty(packageName)) {
            return "invalidPackageName";
        }
        return packageName;
    }

    public void setFullJavaUtil(boolean fullJavaUtil) {
        this.fullJavaUtil = fullJavaUtil;
    }

    public void setUseRxJava(boolean useRxJava) {
        this.useRxJava = useRxJava;
    }

    public void setDateLibrary(String library) {
        this.dateLibrary = library;
    }
}<|MERGE_RESOLUTION|>--- conflicted
+++ resolved
@@ -14,6 +14,7 @@
 import java.util.Iterator;
 import java.util.List;
 import java.util.Map;
+import java.util.regex.Pattern;
 
 import io.swagger.codegen.CliOption;
 import io.swagger.codegen.CodegenConfig;
@@ -31,16 +32,6 @@
 import io.swagger.models.Swagger;
 import io.swagger.models.parameters.FormParameter;
 import io.swagger.models.parameters.Parameter;
-<<<<<<< HEAD
-import io.swagger.models.properties.*;
-import org.apache.commons.lang.StringUtils;
-import org.slf4j.Logger;
-import org.slf4j.LoggerFactory;
-
-import java.io.File;
-import java.util.*;
-import java.util.regex.Pattern;
-=======
 import io.swagger.models.properties.ArrayProperty;
 import io.swagger.models.properties.BooleanProperty;
 import io.swagger.models.properties.DoubleProperty;
@@ -50,7 +41,6 @@
 import io.swagger.models.properties.MapProperty;
 import io.swagger.models.properties.Property;
 import io.swagger.models.properties.StringProperty;
->>>>>>> 564fa04f
 
 public class JavaClientCodegen extends DefaultCodegen implements CodegenConfig {
     @SuppressWarnings("hiding")
@@ -661,7 +651,6 @@
 
     @Override
     public Map<String, Object> postProcessOperations(Map<String, Object> objs) {
-<<<<<<< HEAD
         // Remove imports of List, ArrayList, Map and HashMap as they are
         // imported in the template already.
         List<Map<String, String>> imports = (List<Map<String, String>>) objs.get("imports");
@@ -673,10 +662,7 @@
             }
         }
 
-        if("retrofit".equals(getLibrary()) || "retrofit2".equals(getLibrary())) {
-=======
         if(usesAnyRetrofitLibrary()) {
->>>>>>> 564fa04f
             Map<String, Object> operations = (Map<String, Object>) objs.get("operations");
             if (operations != null) {
                 List<CodegenOperation> ops = (List<CodegenOperation>) operations.get("operation");
