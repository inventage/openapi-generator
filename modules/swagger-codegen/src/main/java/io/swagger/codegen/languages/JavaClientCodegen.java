package io.swagger.codegen.languages;

import io.swagger.codegen.*;
import io.swagger.codegen.languages.features.BeanValidationFeatures;
import io.swagger.codegen.languages.features.PerformBeanValidationFeatures;
import org.apache.commons.lang3.BooleanUtils;
import org.apache.commons.lang3.StringUtils;
import org.slf4j.Logger;
import org.slf4j.LoggerFactory;

import java.io.File;
import java.util.*;
import java.util.regex.Pattern;

public class JavaClientCodegen extends AbstractJavaCodegen
        implements BeanValidationFeatures, PerformBeanValidationFeatures {
    static final String MEDIA_TYPE = "mediaType";

	@SuppressWarnings("hiding")
    private static final Logger LOGGER = LoggerFactory.getLogger(JavaClientCodegen.class);

    public static final String USE_RX_JAVA = "useRxJava";
    public static final String USE_PLAY24_WS = "usePlay24WS";
    public static final String PARCELABLE_MODEL = "parcelableModel";

    public static final String RETROFIT_1 = "retrofit";
    public static final String RETROFIT_2 = "retrofit2";

    protected String gradleWrapperPackage = "gradle.wrapper";
    protected boolean useRxJava = false;
    protected boolean usePlay24WS = false;
    protected boolean parcelableModel = false;
    protected boolean useBeanValidation = false;
    protected boolean performBeanValidation = false;

    public JavaClientCodegen() {
        super();
        outputFolder = "generated-code" + File.separator + "java";
        embeddedTemplateDir = templateDir = "Java";
        invokerPackage = "io.swagger.client";
        artifactId = "swagger-java-client";
        apiPackage = "io.swagger.client.api";
        modelPackage = "io.swagger.client.model";

        cliOptions.add(CliOption.newBoolean(USE_RX_JAVA, "Whether to use the RxJava adapter with the retrofit2 library."));
        cliOptions.add(CliOption.newBoolean(PARCELABLE_MODEL, "Whether to generate models for Android that implement Parcelable with the okhttp-gson library."));
        cliOptions.add(CliOption.newBoolean(USE_PLAY24_WS, "Use Play! 2.4 Async HTTP client (Play WS API)"));
        cliOptions.add(CliOption.newBoolean(SUPPORT_JAVA6, "Whether to support Java6 with the Jersey1 library."));
        cliOptions.add(CliOption.newBoolean(USE_BEANVALIDATION, "Use BeanValidation API annotations"));
        cliOptions.add(CliOption.newBoolean(PERFORM_BEANVALIDATION, "Perform BeanValidation"));

        supportedLibraries.put("jersey1", "HTTP client: Jersey client 1.19.1. JSON processing: Jackson 2.7.0. Enable Java6 support using '-DsupportJava6=true'.");
        supportedLibraries.put("feign", "HTTP client: Netflix Feign 8.16.0. JSON processing: Jackson 2.7.0");
        supportedLibraries.put("jersey2", "HTTP client: Jersey client 2.22.2. JSON processing: Jackson 2.7.0");
        supportedLibraries.put("okhttp-gson", "HTTP client: OkHttp 2.7.5. JSON processing: Gson 2.6.2. Enable Parcelable modles on Android using '-DparcelableModel=true'");
        supportedLibraries.put(RETROFIT_1, "HTTP client: OkHttp 2.7.5. JSON processing: Gson 2.3.1 (Retrofit 1.9.0). IMPORTANT NOTE: retrofit1.x is no longer actively maintained so please upgrade to 'retrofit2' instead.");
        supportedLibraries.put(RETROFIT_2, "HTTP client: OkHttp 3.2.0. JSON processing: Gson 2.6.1 (Retrofit 2.0.2). Enable the RxJava adapter using '-DuseRxJava=true'. (RxJava 1.1.3)");

        CliOption libraryOption = new CliOption(CodegenConstants.LIBRARY, "library template (sub-template) to use");
        libraryOption.setEnum(supportedLibraries);
        // set okhttp-gson as the default
        libraryOption.setDefault("okhttp-gson");
        cliOptions.add(libraryOption);
        setLibrary("okhttp-gson");

    }

    @Override
    public CodegenType getTag() {
        return CodegenType.CLIENT;
    }

    @Override
    public String getName() {
        return "java";
    }

    @Override
    public String getHelp() {
        return "Generates a Java client library.";
    }

    @Override
    public void processOpts() {
        super.processOpts();

        if (additionalProperties.containsKey(USE_RX_JAVA)) {
            this.setUseRxJava(Boolean.valueOf(additionalProperties.get(USE_RX_JAVA).toString()));
        }
        if (additionalProperties.containsKey(USE_PLAY24_WS)) {
            this.setUsePlay24WS(Boolean.valueOf(additionalProperties.get(USE_PLAY24_WS).toString()));
        }
        additionalProperties.put(USE_PLAY24_WS, usePlay24WS);

        if (additionalProperties.containsKey(PARCELABLE_MODEL)) {
            this.setParcelableModel(Boolean.valueOf(additionalProperties.get(PARCELABLE_MODEL).toString()));
        }
        // put the boolean value back to PARCELABLE_MODEL in additionalProperties
        additionalProperties.put(PARCELABLE_MODEL, parcelableModel);

        if (additionalProperties.containsKey(USE_BEANVALIDATION)) {
            this.setUseBeanValidation(convertPropertyToBooleanAndWriteBack(USE_BEANVALIDATION));
        }

        if (additionalProperties.containsKey(PERFORM_BEANVALIDATION)) {
            this.setPerformBeanValidation(convertPropertyToBooleanAndWriteBack(PERFORM_BEANVALIDATION));
        }

        final String invokerFolder = (sourceFolder + '/' + invokerPackage).replace(".", "/");
        final String authFolder = (sourceFolder + '/' + invokerPackage + ".auth").replace(".", "/");

        //Common files
        writeOptional(outputFolder, new SupportingFile("pom.mustache", "", "pom.xml"));
        writeOptional(outputFolder, new SupportingFile("README.mustache", "", "README.md"));
        writeOptional(outputFolder, new SupportingFile("build.gradle.mustache", "", "build.gradle"));
        writeOptional(outputFolder, new SupportingFile("build.sbt.mustache", "", "build.sbt"));
        writeOptional(outputFolder, new SupportingFile("settings.gradle.mustache", "", "settings.gradle"));
        writeOptional(outputFolder, new SupportingFile("gradle.properties.mustache", "", "gradle.properties"));
        writeOptional(outputFolder, new SupportingFile("manifest.mustache", projectFolder, "AndroidManifest.xml"));
        supportingFiles.add(new SupportingFile("travis.mustache", "", ".travis.yml"));
        supportingFiles.add(new SupportingFile("ApiClient.mustache", invokerFolder, "ApiClient.java"));
        supportingFiles.add(new SupportingFile("StringUtil.mustache", invokerFolder, "StringUtil.java"));
        supportingFiles.add(new SupportingFile("auth/HttpBasicAuth.mustache", authFolder, "HttpBasicAuth.java"));
        supportingFiles.add(new SupportingFile("auth/ApiKeyAuth.mustache", authFolder, "ApiKeyAuth.java"));
        supportingFiles.add(new SupportingFile("auth/OAuth.mustache", authFolder, "OAuth.java"));
        supportingFiles.add(new SupportingFile("auth/OAuthFlow.mustache", authFolder, "OAuthFlow.java"));
        supportingFiles.add(new SupportingFile( "gradlew.mustache", "", "gradlew") );
        supportingFiles.add(new SupportingFile( "gradlew.bat.mustache", "", "gradlew.bat") );
        supportingFiles.add(new SupportingFile( "gradle-wrapper.properties.mustache",
                gradleWrapperPackage.replace( ".", File.separator ), "gradle-wrapper.properties") );
        supportingFiles.add(new SupportingFile( "gradle-wrapper.jar",
                gradleWrapperPackage.replace( ".", File.separator ), "gradle-wrapper.jar") );
        supportingFiles.add(new SupportingFile("git_push.sh.mustache", "", "git_push.sh"));
        supportingFiles.add(new SupportingFile("gitignore.mustache", "", ".gitignore"));

        if (performBeanValidation) {
            supportingFiles.add(new SupportingFile("BeanValidationException.mustache", invokerFolder,
                    "BeanValidationException.java"));
        }

        //TODO: add doc to retrofit1 and feign
        if ( "feign".equals(getLibrary()) || "retrofit".equals(getLibrary()) ){
            modelDocTemplateFiles.remove("model_doc.mustache");
            apiDocTemplateFiles.remove("api_doc.mustache");
        }

        if (!("feign".equals(getLibrary()) || usesAnyRetrofitLibrary())) {
            supportingFiles.add(new SupportingFile("apiException.mustache", invokerFolder, "ApiException.java"));
            supportingFiles.add(new SupportingFile("Configuration.mustache", invokerFolder, "Configuration.java"));
            supportingFiles.add(new SupportingFile("Pair.mustache", invokerFolder, "Pair.java"));
            supportingFiles.add(new SupportingFile("auth/Authentication.mustache", authFolder, "Authentication.java"));
        }

        if ("feign".equals(getLibrary())) {
            additionalProperties.put("jackson", "true");
            supportingFiles.add(new SupportingFile("ParamExpander.mustache", invokerFolder, "ParamExpander.java"));
        } else if ("okhttp-gson".equals(getLibrary()) || StringUtils.isEmpty(getLibrary())) {
            // the "okhttp-gson" library template requires "ApiCallback.mustache" for async call
            supportingFiles.add(new SupportingFile("ApiCallback.mustache", invokerFolder, "ApiCallback.java"));
            supportingFiles.add(new SupportingFile("ApiResponse.mustache", invokerFolder, "ApiResponse.java"));
            supportingFiles.add(new SupportingFile("JSON.mustache", invokerFolder, "JSON.java"));
            supportingFiles.add(new SupportingFile("ProgressRequestBody.mustache", invokerFolder, "ProgressRequestBody.java"));
            supportingFiles.add(new SupportingFile("ProgressResponseBody.mustache", invokerFolder, "ProgressResponseBody.java"));
            additionalProperties.put("gson", "true");
        } else if (usesAnyRetrofitLibrary()) {
            supportingFiles.add(new SupportingFile("auth/OAuthOkHttpClient.mustache", authFolder, "OAuthOkHttpClient.java"));
            supportingFiles.add(new SupportingFile("CollectionFormats.mustache", invokerFolder, "CollectionFormats.java"));
            additionalProperties.put("gson", "true");
            if ("retrofit2".equals(getLibrary())) {
                supportingFiles.add(new SupportingFile("JSON.mustache", invokerFolder, "JSON.java"));
            }
        } else if("jersey2".equals(getLibrary())) {
            supportingFiles.add(new SupportingFile("JSON.mustache", invokerFolder, "JSON.java"));
            additionalProperties.put("jackson", "true");
        } else if("jersey1".equals(getLibrary())) {
            additionalProperties.put("jackson", "true");
        } else {
            LOGGER.error("Unknown library option (-l/--library): " + getLibrary());
        }

<<<<<<< HEAD
        if (additionalProperties.containsKey("jackson")) {
=======
        if (Boolean.TRUE.equals(additionalProperties.get(USE_PLAY24_WS))) {
            // remove unsupported auth
            Iterator<SupportingFile> iter = supportingFiles.iterator();
            while (iter.hasNext()) {
                SupportingFile sf = iter.next();
                if (sf.templateFile.startsWith("auth/")) {
                    iter.remove();
                }
            }

            // auth
            supportingFiles.add(new SupportingFile("play24/auth/ApiKeyAuth.mustache", authFolder, "ApiKeyAuth.java"));
            supportingFiles.add(new SupportingFile("auth/Authentication.mustache", authFolder, "Authentication.java"));
            supportingFiles.add(new SupportingFile("Pair.mustache", invokerFolder, "Pair.java"));

            // api client
            supportingFiles.add(new SupportingFile("play24/ApiClient.mustache", invokerFolder, "ApiClient.java"));

            // adapters
            supportingFiles
                    .add(new SupportingFile("play24/Play24CallFactory.mustache", invokerFolder, "Play24CallFactory.java"));
            supportingFiles.add(new SupportingFile("play24/Play24CallAdapterFactory.mustache", invokerFolder,
                    "Play24CallAdapterFactory.java"));
            additionalProperties.put("jackson", "true");
            additionalProperties.remove("gson");
        }

        if (additionalProperties.containsKey("jackson") ) {
>>>>>>> 42a04916
            supportingFiles.add(new SupportingFile("RFC3339DateFormat.mustache", invokerFolder, "RFC3339DateFormat.java"));
            if ("threetenbp".equals(dateLibrary)) {
                supportingFiles.add(new SupportingFile("CustomInstantDeserializer.mustache", invokerFolder, "CustomInstantDeserializer.java"));
            }
        }
    }

    private boolean usesAnyRetrofitLibrary() {
        return getLibrary() != null && getLibrary().contains(RETROFIT_1);
    }

    private boolean usesRetrofit2Library() {
        return getLibrary() != null && getLibrary().contains(RETROFIT_2);
    }

    @Override
    public Map<String, Object> postProcessOperations(Map<String, Object> objs) {
        super.postProcessOperations(objs);
        if(usesAnyRetrofitLibrary()) {
            Map<String, Object> operations = (Map<String, Object>) objs.get("operations");
            if (operations != null) {
                List<CodegenOperation> ops = (List<CodegenOperation>) operations.get("operation");
                for (CodegenOperation operation : ops) {
                    if (operation.hasConsumes == Boolean.TRUE) {

                        if ( isMultipartType(operation.consumes) ) { 
                            operation.isMultipart = Boolean.TRUE;
                        }	
                        else {
                            operation.prioritizedContentTypes = prioritizeContentTypes(operation.consumes);
                        }
                    }
                    if (operation.returnType == null) {
                        operation.returnType = "Void";
                    }
                    if (usesRetrofit2Library() && StringUtils.isNotEmpty(operation.path) && operation.path.startsWith("/"))
                        operation.path = operation.path.substring(1);
                }
            }
        }
        return objs;
    }

    /**
     *  Prioritizes consumes mime-type list by moving json-vendor and json mime-types up front, but 
     *  otherwise preserves original consumes definition order. 
     *  [application/vnd...+json,... application/json, ..as is..]  
     *  
     * @param consumes consumes mime-type list
     * @return 
     */
    static List<Map<String, String>> prioritizeContentTypes(List<Map<String, String>> consumes) {
        if ( consumes.size() <= 1 )
            return consumes;
        
        List<Map<String, String>> prioritizedContentTypes = new ArrayList<>(consumes.size());
        
        List<Map<String, String>> jsonVendorMimeTypes = new ArrayList<>(consumes.size());
        List<Map<String, String>> jsonMimeTypes = new ArrayList<>(consumes.size());
        
        for ( Map<String, String> consume : consumes) {
            if ( isJsonVendorMimeType(consume.get(MEDIA_TYPE))) {
                jsonVendorMimeTypes.add(consume);
            }
            else if ( isJsonMimeType(consume.get(MEDIA_TYPE))) {
                jsonMimeTypes.add(consume);
            }
            else
                prioritizedContentTypes.add(consume);
            
            consume.put("hasMore", "true");
        }
        
        prioritizedContentTypes.addAll(0, jsonMimeTypes);
        prioritizedContentTypes.addAll(0, jsonVendorMimeTypes);
        
        prioritizedContentTypes.get(prioritizedContentTypes.size()-1).put("hasMore", null);
        
        return prioritizedContentTypes;
    }
    
    private static boolean isMultipartType(List<Map<String, String>> consumes) {
        Map<String, String> firstType = consumes.get(0);
        if (firstType != null) {
            if ("multipart/form-data".equals(firstType.get(MEDIA_TYPE))) {
                return true;
            }
        }
        return false;
    }

    @Override
    public void postProcessModelProperty(CodegenModel model, CodegenProperty property) {
        super.postProcessModelProperty(model, property);
        if(!BooleanUtils.toBoolean(model.isEnum)) {
            //final String lib = getLibrary();
            //Needed imports for Jackson based libraries
            if(additionalProperties.containsKey("jackson")) {
                model.imports.add("JsonProperty");
            }
            if(additionalProperties.containsKey("gson")) {
                model.imports.add("SerializedName");
            }
        } else { // enum class
            //Needed imports for Jackson's JsonCreator
            if(additionalProperties.containsKey("jackson")) {
                model.imports.add("JsonCreator");
            }
        }
    }

    @Override
    public Map<String, Object> postProcessModelsEnum(Map<String, Object> objs) {
        objs = super.postProcessModelsEnum(objs);
        //Needed import for Gson based libraries
        if (additionalProperties.containsKey("gson")) {
            List<Map<String, String>> imports = (List<Map<String, String>>)objs.get("imports");
            List<Object> models = (List<Object>) objs.get("models");
            for (Object _mo : models) {
                Map<String, Object> mo = (Map<String, Object>) _mo;
                CodegenModel cm = (CodegenModel) mo.get("model");
                // for enum model
                if (Boolean.TRUE.equals(cm.isEnum) && cm.allowableValues != null) {
                    cm.imports.add(importMapping.get("SerializedName"));
                    Map<String, String> item = new HashMap<String, String>();
                    item.put("import", importMapping.get("SerializedName"));
                    imports.add(item);
                }
            }
        }
        return objs;
    }

    public void setUseRxJava(boolean useRxJava) {
        this.useRxJava = useRxJava;
    }

    public void setUsePlay24WS(boolean usePlay24WS) {
        this.usePlay24WS = usePlay24WS;
    }


    public void setParcelableModel(boolean parcelableModel) {
        this.parcelableModel = parcelableModel;
    }

    public void setUseBeanValidation(boolean useBeanValidation) {
        this.useBeanValidation = useBeanValidation;
    }

    public void setPerformBeanValidation(boolean performBeanValidation) {
        this.performBeanValidation = performBeanValidation;
    }

    final private static Pattern JSON_MIME_PATTERN = Pattern.compile("(?i)application\\/json(;.*)?");
    final private static Pattern JSON_VENDOR_MIME_PATTERN = Pattern.compile("(?i)application\\/vnd.(.*)+json(;.*)?"); 

    /**
     * Check if the given MIME is a JSON MIME.
     * JSON MIME examples:
     *   application/json
     *   application/json; charset=UTF8
     *   APPLICATION/JSON
     */
    static boolean isJsonMimeType(String mime) {
        return mime != null && ( JSON_MIME_PATTERN.matcher(mime).matches());
    }

    /**
     * Check if the given MIME is a JSON Vendor MIME.
     * JSON MIME examples:
     *   application/vnd.mycompany+json
     *   application/vnd.mycompany.resourceA.version1+json
     */
    static boolean isJsonVendorMimeType(String mime) {
        return mime != null && JSON_VENDOR_MIME_PATTERN.matcher(mime).matches();
    }

}<|MERGE_RESOLUTION|>--- conflicted
+++ resolved
@@ -178,9 +178,6 @@
             LOGGER.error("Unknown library option (-l/--library): " + getLibrary());
         }
 
-<<<<<<< HEAD
-        if (additionalProperties.containsKey("jackson")) {
-=======
         if (Boolean.TRUE.equals(additionalProperties.get(USE_PLAY24_WS))) {
             // remove unsupported auth
             Iterator<SupportingFile> iter = supportingFiles.iterator();
@@ -209,7 +206,6 @@
         }
 
         if (additionalProperties.containsKey("jackson") ) {
->>>>>>> 42a04916
             supportingFiles.add(new SupportingFile("RFC3339DateFormat.mustache", invokerFolder, "RFC3339DateFormat.java"));
             if ("threetenbp".equals(dateLibrary)) {
                 supportingFiles.add(new SupportingFile("CustomInstantDeserializer.mustache", invokerFolder, "CustomInstantDeserializer.java"));
