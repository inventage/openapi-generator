--- conflicted
+++ resolved
@@ -133,13 +133,9 @@
         supportingFiles.add(new SupportingFile("README.mustache", "", "README.md"));
         supportingFiles.add(new SupportingFile("git_push.sh.mustache", "", "git_push.sh"));
         supportingFiles.add(new SupportingFile("gitignore.mustache", "", ".gitignore"));
-<<<<<<< HEAD
         supportingFiles.add(new SupportingFile("configuration.mustache", "", "configuration.go"));
         supportingFiles.add(new SupportingFile("api_client.mustache", "", "api_client.go"));
-=======
-        supportingFiles.add(new SupportingFile("configuration.mustache", packageName, "configuration.go"));
         supportingFiles.add(new SupportingFile("pom.mustache", "", "pom.xml"));
->>>>>>> c4588346
     }
 
     @Override
