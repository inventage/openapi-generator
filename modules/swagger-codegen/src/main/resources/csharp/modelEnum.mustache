    /// <summary>
    /// {{^description}}Defines {{{name}}}{{/description}}{{#description}}{{description}}{{/description}}
    /// </summary>
    {{#description}}
    /// <value>{{description}}</value>
    {{/description}}
    {{#allowableValues}}{{#enumVars}}{{#-first}}{{#isString}}
    [JsonConverter(typeof(StringEnumConverter))]
    {{/isString}}{{/-first}}{{/enumVars}}{{/allowableValues}}
    {{>visibility}} enum {{#datatypeWithEnum}}{{.}}{{/datatypeWithEnum}}{{^datatypeWithEnum}}{{classname}}{{/datatypeWithEnum}}{{#vendorExtensions.x-enum-byte}}: byte{{/vendorExtensions.x-enum-byte}}
    {
        {{#allowableValues}}{{#enumVars}}
        /// <summary>
        /// Enum {{name}} for value: {{{value}}}
        /// </summary>
<<<<<<< HEAD
        {{#isString}}[EnumMember(Value = "{{{value}}}")]{{/isString}}
        {{name}}{{^isString}} = {{{value}}}{{/isString}}{{^-last}},
=======
        [EnumMember(Value = {{#isInteger}}"{{/isInteger}}{{#isDouble}}"{{/isDouble}}{{{value}}}{{#isInteger}}"{{/isInteger}}{{#isDouble}}"{{/isDouble}})]
        {{name}}{{#isInteger}} = {{{value}}}{{/isInteger}}{{^isInteger}} = {{-index}}{{/isInteger}}{{^-last}},
>>>>>>> 5af788cb
        {{/-last}}{{/enumVars}}{{/allowableValues}}
    }{{! NOTE: This model's enumVars is modified to look like CodegenProperty}}<|MERGE_RESOLUTION|>--- conflicted
+++ resolved
@@ -13,12 +13,7 @@
         /// <summary>
         /// Enum {{name}} for value: {{{value}}}
         /// </summary>
-<<<<<<< HEAD
         {{#isString}}[EnumMember(Value = "{{{value}}}")]{{/isString}}
-        {{name}}{{^isString}} = {{{value}}}{{/isString}}{{^-last}},
-=======
-        [EnumMember(Value = {{#isInteger}}"{{/isInteger}}{{#isDouble}}"{{/isDouble}}{{{value}}}{{#isInteger}}"{{/isInteger}}{{#isDouble}}"{{/isDouble}})]
-        {{name}}{{#isInteger}} = {{{value}}}{{/isInteger}}{{^isInteger}} = {{-index}}{{/isInteger}}{{^-last}},
->>>>>>> 5af788cb
+        {{name}}{{^isString}} = {{{value}}}{{/isString}}{{#isString}} = {{-index}}{{/isString}}{{^-last}},
         {{/-last}}{{/enumVars}}{{/allowableValues}}
     }{{! NOTE: This model's enumVars is modified to look like CodegenProperty}}