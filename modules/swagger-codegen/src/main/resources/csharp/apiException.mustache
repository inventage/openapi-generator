using System;

namespace {{invokerPackage}} {
  /// <summary>
  /// API Exception
  /// </summary>
  public class ApiException : Exception {
    /// <summary>
    /// Gets or sets the error code (HTTP status code)
    /// </summary>
    /// <value>The error code (HTTP status code).</value>
    public int ErrorCode { get; set; }

<<<<<<< HEAD
    public dynamic ErrorContent { get; private set; }

=======
    /// <summary>
    /// Initializes a new instance of the <see cref="ApiException"/> class.
    /// </summary>
    /// <param name="basePath">The base path.</param>
>>>>>>> 277287a3
    public ApiException() {}

    /// <summary>
    /// Initializes a new instance of the <see cref="ApiException"/> class.
    /// </summary>
    /// <param name="errorCode">HTTP status code.</param>
    /// <param name="message">Error message.</param>
    public ApiException(int errorCode, string message) : base(message) {
      this.ErrorCode = errorCode;
    }

    public ApiException(int errorCode, string message, dynamic errorContent = null) : base(message) {
       this.errorCode = errorCode;
       this.errorContent = errorContent;
    }

  }

}<|MERGE_RESOLUTION|>--- conflicted
+++ resolved
@@ -11,15 +11,12 @@
     /// <value>The error code (HTTP status code).</value>
     public int ErrorCode { get; set; }
 
-<<<<<<< HEAD
     public dynamic ErrorContent { get; private set; }
 
-=======
     /// <summary>
     /// Initializes a new instance of the <see cref="ApiException"/> class.
     /// </summary>
     /// <param name="basePath">The base path.</param>
->>>>>>> 277287a3
     public ApiException() {}
 
     /// <summary>
