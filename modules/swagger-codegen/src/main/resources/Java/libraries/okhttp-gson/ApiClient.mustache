{{>licenseInfo}}

package {{invokerPackage}};

import com.squareup.okhttp.*;
import com.squareup.okhttp.internal.http.HttpMethod;
import com.squareup.okhttp.logging.HttpLoggingInterceptor;
import com.squareup.okhttp.logging.HttpLoggingInterceptor.Level;
import okio.BufferedSink;
import okio.Okio;
{{#joda}}
import org.joda.time.DateTime;
import org.joda.time.LocalDate;
import org.joda.time.format.DateTimeFormatter;
{{/joda}}
{{#threetenbp}}
import org.threeten.bp.LocalDate;
import org.threeten.bp.OffsetDateTime;
import org.threeten.bp.format.DateTimeFormatter;
{{/threetenbp}}

import javax.net.ssl.*;
import java.io.File;
import java.io.IOException;
import java.io.InputStream;
import java.io.UnsupportedEncodingException;
import java.lang.reflect.Type;
import java.net.URLConnection;
import java.net.URLEncoder;
import java.security.GeneralSecurityException;
import java.security.KeyStore;
import java.security.SecureRandom;
import java.security.cert.Certificate;
import java.security.cert.CertificateException;
import java.security.cert.CertificateFactory;
import java.security.cert.X509Certificate;
import java.text.DateFormat;
{{#java8}}
import java.time.LocalDate;
import java.time.OffsetDateTime;
import java.time.format.DateTimeFormatter;
{{/java8}}
import java.util.*;
import java.util.Map.Entry;
import java.util.concurrent.TimeUnit;
import java.util.regex.Matcher;
import java.util.regex.Pattern;

import {{invokerPackage}}.auth.Authentication;
import {{invokerPackage}}.auth.HttpBasicAuth;
import {{invokerPackage}}.auth.ApiKeyAuth;
import {{invokerPackage}}.auth.OAuth;

public class ApiClient {

    private String basePath = "{{{basePath}}}";
    private boolean debugging = false;
    private Map<String, String> defaultHeaderMap = new HashMap<String, String>();
    private String tempFolderPath = null;

    private Map<String, Authentication> authentications;

    private InputStream sslCaCert;
    private boolean verifyingSsl;

    private OkHttpClient httpClient;
    private JSON json;

    private HttpLoggingInterceptor loggingInterceptor;

    /*
     * Constructor for ApiClient
     */
    public ApiClient() {
        httpClient = new OkHttpClient();

        {{#useGzipFeature}}
        // Enable gzip request compression
        httpClient.interceptors().add(new GzipRequestInterceptor());
        {{/useGzipFeature}}
<<<<<<< HEAD
=======

        verifyingSsl = true;

        json = new JSON(this);

        /*
         * Use RFC3339 format for date and datetime.
         * See http://xml2rfc.ietf.org/public/rfc/html/rfc3339.html#anchor14
         */
        this.dateFormat = new SimpleDateFormat("yyyy-MM-dd");
        // Always use UTC as the default time zone when dealing with date (without time).
        this.dateFormat.setTimeZone(TimeZone.getTimeZone("UTC"));
        initDatetimeFormat();
>>>>>>> b5be3f4a

        verifyingSsl = true;
        json = new JSON();

        // Set default User-Agent.
        setUserAgent("{{#httpUserAgent}}{{{.}}}{{/httpUserAgent}}{{^httpUserAgent}}Swagger-Codegen/{{{artifactVersion}}}/java{{/httpUserAgent}}");

        // Setup authentications (key: authentication name, value: authentication).
        authentications = new HashMap<String, Authentication>();{{#authMethods}}{{#isBasic}}
        authentications.put("{{name}}", new HttpBasicAuth());{{/isBasic}}{{#isApiKey}}
        authentications.put("{{name}}", new ApiKeyAuth({{#isKeyInHeader}}"header"{{/isKeyInHeader}}{{^isKeyInHeader}}"query"{{/isKeyInHeader}}, "{{keyParamName}}"));{{/isApiKey}}{{#isOAuth}}
        authentications.put("{{name}}", new OAuth());{{/isOAuth}}{{/authMethods}}
        // Prevent the authentications from being modified.
        authentications = Collections.unmodifiableMap(authentications);
    }

    /**
     * Get base path
     *
     * @return Baes path
     */
    public String getBasePath() {
        return basePath;
    }

    /**
     * Set base path
     *
     * @param basePath Base path of the URL (e.g {{{basePath}}}
     * @return An instance of OkHttpClient
     */
    public ApiClient setBasePath(String basePath) {
        this.basePath = basePath;
        return this;
    }

    /**
     * Get HTTP client
     *
     * @return An instance of OkHttpClient
     */
    public OkHttpClient getHttpClient() {
        return httpClient;
    }

    /**
     * Set HTTP client
     *
     * @param httpClient An instance of OkHttpClient
     * @return Api Client
     */
    public ApiClient setHttpClient(OkHttpClient httpClient) {
        this.httpClient = httpClient;
        return this;
    }

    /**
     * Get JSON
     *
     * @return JSON object
     */
    public JSON getJSON() {
        return json;
    }

    /**
     * Set JSON
     *
     * @param json JSON object
     * @return Api client
     */
    public ApiClient setJSON(JSON json) {
        this.json = json;
        return this;
    }

    /**
     * True if isVerifyingSsl flag is on
     *
     * @return True if isVerifySsl flag is on
     */
    public boolean isVerifyingSsl() {
        return verifyingSsl;
    }

    /**
     * Configure whether to verify certificate and hostname when making https requests.
     * Default to true.
     * NOTE: Do NOT set to false in production code, otherwise you would face multiple types of cryptographic attacks.
     *
     * @param verifyingSsl True to verify TLS/SSL connection
     * @return ApiClient
     */
    public ApiClient setVerifyingSsl(boolean verifyingSsl) {
        this.verifyingSsl = verifyingSsl;
        applySslSettings();
        return this;
    }

    /**
     * Get SSL CA cert.
     *
     * @return Input stream to the SSL CA cert
     */
    public InputStream getSslCaCert() {
        return sslCaCert;
    }

    /**
     * Configure the CA certificate to be trusted when making https requests.
     * Use null to reset to default.
     *
     * @param sslCaCert input stream for SSL CA cert
     * @return ApiClient
     */
    public ApiClient setSslCaCert(InputStream sslCaCert) {
        this.sslCaCert = sslCaCert;
        applySslSettings();
        return this;
    }

    public ApiClient setDateFormat(DateFormat dateFormat) {
        this.json.setDateFormat(dateFormat);
        return this;
    }

    public ApiClient setSqlDateFormat(DateFormat dateFormat) {
        this.json.setSqlDateFormat(dateFormat);
        return this;
    }

    {{#joda}}
    public ApiClient setDateTimeFormat(DateTimeFormatter dateFormat) {
        this.json.setDateTimeFormat(dateFormat);
        return this;
    }

    public ApiClient setLocalDateFormat(DateTimeFormatter dateFormat) {
        this.json.setLocalDateFormat(dateFormat);
        return this;
    }

    {{/joda}}
    {{#jsr310}}
    public ApiClient setOffsetDateTimeFormat(DateTimeFormatter dateFormat) {
        this.json.setOffsetDateTimeFormat(dateFormat);
        return this;
    }

    public ApiClient setLocalDateFormat(DateTimeFormatter dateFormat) {
        this.json.setLocalDateFormat(dateFormat);
        return this;
    }

    {{/jsr310}}
    public ApiClient setLenientOnJson(boolean lenientOnJson) {
        this.json.setLenientOnJson(lenientOnJson);
        return this;
    }

    /**
     * Get authentications (key: authentication name, value: authentication).
     *
     * @return Map of authentication objects
     */
    public Map<String, Authentication> getAuthentications() {
        return authentications;
    }

    /**
     * Get authentication for the given name.
     *
     * @param authName The authentication name
     * @return The authentication, null if not found
     */
    public Authentication getAuthentication(String authName) {
        return authentications.get(authName);
    }

    /**
     * Helper method to set username for the first HTTP basic authentication.
     *
     * @param username Username
     */
    public void setUsername(String username) {
        for (Authentication auth : authentications.values()) {
            if (auth instanceof HttpBasicAuth) {
                ((HttpBasicAuth) auth).setUsername(username);
                return;
            }
        }
        throw new RuntimeException("No HTTP basic authentication configured!");
    }

    /**
     * Helper method to set password for the first HTTP basic authentication.
     *
     * @param password Password
     */
    public void setPassword(String password) {
        for (Authentication auth : authentications.values()) {
            if (auth instanceof HttpBasicAuth) {
                ((HttpBasicAuth) auth).setPassword(password);
                return;
            }
        }
        throw new RuntimeException("No HTTP basic authentication configured!");
    }

    /**
     * Helper method to set API key value for the first API key authentication.
     *
     * @param apiKey API key
     */
    public void setApiKey(String apiKey) {
        for (Authentication auth : authentications.values()) {
            if (auth instanceof ApiKeyAuth) {
                ((ApiKeyAuth) auth).setApiKey(apiKey);
                return;
            }
        }
        throw new RuntimeException("No API key authentication configured!");
    }

    /**
     * Helper method to set API key prefix for the first API key authentication.
     *
     * @param apiKeyPrefix API key prefix
     */
    public void setApiKeyPrefix(String apiKeyPrefix) {
        for (Authentication auth : authentications.values()) {
            if (auth instanceof ApiKeyAuth) {
                ((ApiKeyAuth) auth).setApiKeyPrefix(apiKeyPrefix);
                return;
            }
        }
        throw new RuntimeException("No API key authentication configured!");
    }

    /**
     * Helper method to set access token for the first OAuth2 authentication.
     *
     * @param accessToken Access token
     */
    public void setAccessToken(String accessToken) {
        for (Authentication auth : authentications.values()) {
            if (auth instanceof OAuth) {
                ((OAuth) auth).setAccessToken(accessToken);
                return;
            }
        }
        throw new RuntimeException("No OAuth2 authentication configured!");
    }

    /**
     * Set the User-Agent header's value (by adding to the default header map).
     *
     * @param userAgent HTTP request's user agent
     * @return ApiClient
     */
    public ApiClient setUserAgent(String userAgent) {
        addDefaultHeader("User-Agent", userAgent);
        return this;
    }

    /**
     * Add a default header.
     *
     * @param key The header's key
     * @param value The header's value
     * @return ApiClient
     */
    public ApiClient addDefaultHeader(String key, String value) {
        defaultHeaderMap.put(key, value);
        return this;
    }

    /**
     * Check that whether debugging is enabled for this API client.
     *
     * @return True if debugging is enabled, false otherwise.
     */
    public boolean isDebugging() {
        return debugging;
    }

    /**
     * Enable/disable debugging for this API client.
     *
     * @param debugging To enable (true) or disable (false) debugging
     * @return ApiClient
     */
    public ApiClient setDebugging(boolean debugging) {
        if (debugging != this.debugging) {
            if (debugging) {
                loggingInterceptor = new HttpLoggingInterceptor();
                loggingInterceptor.setLevel(Level.BODY);
                httpClient.interceptors().add(loggingInterceptor);
            } else {
                httpClient.interceptors().remove(loggingInterceptor);
                loggingInterceptor = null;
            }
        }
        this.debugging = debugging;
        return this;
    }

    /**
     * The path of temporary folder used to store downloaded files from endpoints
     * with file response. The default value is <code>null</code>, i.e. using
     * the system's default tempopary folder.
     *
     * @see <a href="https://docs.oracle.com/javase/7/docs/api/java/io/File.html#createTempFile">createTempFile</a>
     * @return Temporary folder path
     */
    public String getTempFolderPath() {
        return tempFolderPath;
    }

    /**
     * Set the tempoaray folder path (for downloading files)
     *
     * @param tempFolderPath Temporary folder path
     * @return ApiClient
     */
    public ApiClient setTempFolderPath(String tempFolderPath) {
        this.tempFolderPath = tempFolderPath;
        return this;
    }

    /**
     * Get connection timeout (in milliseconds).
     *
     * @return Timeout in milliseconds
     */
    public int getConnectTimeout() {
        return httpClient.getConnectTimeout();
    }

    /**
     * Sets the connect timeout (in milliseconds).
     * A value of 0 means no timeout, otherwise values must be between 1 and
     *
     * @param connectionTimeout connection timeout in milliseconds
     * @return Api client
     */
    public ApiClient setConnectTimeout(int connectionTimeout) {
        httpClient.setConnectTimeout(connectionTimeout, TimeUnit.MILLISECONDS);
        return this;
    }

    /**
     * Format the given parameter object into string.
     *
     * @param param Parameter
     * @return String representation of the parameter
     */
    public String parameterToString(Object param) {
        if (param == null) {
            return "";
        } else if (param instanceof Date {{#joda}}|| param instanceof DateTime || param instanceof LocalDate{{/joda}}{{#jsr310}}|| param instanceof OffsetDateTime || param instanceof LocalDate{{/jsr310}}) {
            //Serialize to json string and remove the " enclosing characters
            String jsonStr = json.serialize(param);
            return jsonStr.substring(1, jsonStr.length() - 1);
        } else if (param instanceof Collection) {
            StringBuilder b = new StringBuilder();
            for (Object o : (Collection)param) {
                if (b.length() > 0) {
                    b.append(",");
                }
                b.append(String.valueOf(o));
            }
            return b.toString();
        } else {
            return String.valueOf(param);
        }
    }

    /**
     * Format to {@code Pair} objects.
     *
     * @param collectionFormat collection format (e.g. csv, tsv)
     * @param name Name
     * @param value Value
     * @return A list of Pair objects
     */
    public List<Pair> parameterToPairs(String collectionFormat, String name, Object value){
        List<Pair> params = new ArrayList<Pair>();

        // preconditions
        if (name == null || name.isEmpty() || value == null) return params;

        Collection valueCollection = null;
        if (value instanceof Collection) {
            valueCollection = (Collection) value;
        } else {
            params.add(new Pair(name, parameterToString(value)));
            return params;
        }

        if (valueCollection.isEmpty()){
            return params;
        }

        // get the collection format
        collectionFormat = (collectionFormat == null || collectionFormat.isEmpty() ? "csv" : collectionFormat); // default: csv

        // create the params based on the collection format
        if (collectionFormat.equals("multi")) {
            for (Object item : valueCollection) {
                params.add(new Pair(name, parameterToString(item)));
            }

            return params;
        }

        String delimiter = ",";

        if (collectionFormat.equals("csv")) {
            delimiter = ",";
        } else if (collectionFormat.equals("ssv")) {
            delimiter = " ";
        } else if (collectionFormat.equals("tsv")) {
            delimiter = "\t";
        } else if (collectionFormat.equals("pipes")) {
            delimiter = "|";
        }

        StringBuilder sb = new StringBuilder() ;
        for (Object item : valueCollection) {
            sb.append(delimiter);
            sb.append(parameterToString(item));
        }

        params.add(new Pair(name, sb.substring(1)));

        return params;
    }

    /**
     * Sanitize filename by removing path.
     * e.g. ../../sun.gif becomes sun.gif
     *
     * @param filename The filename to be sanitized
     * @return The sanitized filename
     */
    public String sanitizeFilename(String filename) {
        return filename.replaceAll(".*[/\\\\]", "");
    }

    /**
     * Check if the given MIME is a JSON MIME.
     * JSON MIME examples:
     *   application/json
     *   application/json; charset=UTF8
     *   APPLICATION/JSON
     *
     * @param mime MIME (Multipurpose Internet Mail Extensions)
     * @return True if the given MIME is JSON, false otherwise.
     */
    public boolean isJsonMime(String mime) {
        return mime != null && mime.matches("(?i)application\\/json(;.*)?");
    }

    /**
     * Select the Accept header's value from the given accepts array:
     *   if JSON exists in the given array, use it;
     *   otherwise use all of them (joining into a string)
     *
     * @param accepts The accepts array to select from
     * @return The Accept header to use. If the given array is empty,
     *   null will be returned (not to set the Accept header explicitly).
     */
    public String selectHeaderAccept(String[] accepts) {
        if (accepts.length == 0) {
            return null;
        }
        for (String accept : accepts) {
            if (isJsonMime(accept)) {
                return accept;
            }
        }
        return StringUtil.join(accepts, ",");
    }

    /**
     * Select the Content-Type header's value from the given array:
     *   if JSON exists in the given array, use it;
     *   otherwise use the first one of the array.
     *
     * @param contentTypes The Content-Type array to select from
     * @return The Content-Type header to use. If the given array is empty,
     *   JSON will be used.
     */
    public String selectHeaderContentType(String[] contentTypes) {
        if (contentTypes.length == 0) {
            return "application/json";
        }
        for (String contentType : contentTypes) {
            if (isJsonMime(contentType)) {
                return contentType;
            }
        }
        return contentTypes[0];
    }

    /**
     * Escape the given string to be used as URL query value.
     *
     * @param str String to be escaped
     * @return Escaped string
     */
    public String escapeString(String str) {
        try {
            return URLEncoder.encode(str, "utf8").replaceAll("\\+", "%20");
        } catch (UnsupportedEncodingException e) {
            return str;
        }
    }

    /**
     * Deserialize response body to Java object, according to the return type and
     * the Content-Type response header.
     *
     * @param <T> Type
     * @param response HTTP response
     * @param returnType The type of the Java object
     * @return The deserialized Java object
     * @throws ApiException If fail to deserialize response body, i.e. cannot read response body
     *   or the Content-Type of the response is not supported.
     */
    @SuppressWarnings("unchecked")
    public <T> T deserialize(Response response, Type returnType) throws ApiException {
        if (response == null || returnType == null) {
            return null;
        }

        if ("byte[]".equals(returnType.toString())) {
            // Handle binary response (byte array).
            try {
                return (T) response.body().bytes();
            } catch (IOException e) {
                throw new ApiException(e);
            }
        } else if (returnType.equals(File.class)) {
            // Handle file downloading.
            return (T) downloadFileFromResponse(response);
        }

        String respBody;
        try {
            if (response.body() != null)
                respBody = response.body().string();
            else
                respBody = null;
        } catch (IOException e) {
            throw new ApiException(e);
        }

        if (respBody == null || "".equals(respBody)) {
            return null;
        }

        String contentType = response.headers().get("Content-Type");
        if (contentType == null) {
            // ensuring a default content type
            contentType = "application/json";
        }
        if (isJsonMime(contentType)) {
            return json.deserialize(respBody, returnType);
        } else if (returnType.equals(String.class)) {
            // Expecting string, return the raw response body.
            return (T) respBody;
        } else {
            throw new ApiException(
                    "Content type \"" + contentType + "\" is not supported for type: " + returnType,
                    response.code(),
                    response.headers().toMultimap(),
                    respBody);
        }
    }

    /**
     * Serialize the given Java object into request body according to the object's
     * class and the request Content-Type.
     *
     * @param obj The Java object
     * @param contentType The request Content-Type
     * @return The serialized request body
     * @throws ApiException If fail to serialize the given object
     */
    public RequestBody serialize(Object obj, String contentType) throws ApiException {
        if (obj instanceof byte[]) {
            // Binary (byte array) body parameter support.
            return RequestBody.create(MediaType.parse(contentType), (byte[]) obj);
        } else if (obj instanceof File) {
            // File body parameter support.
            return RequestBody.create(MediaType.parse(contentType), (File) obj);
        } else if (isJsonMime(contentType)) {
            String content;
            if (obj != null) {
                content = json.serialize(obj);
            } else {
                content = null;
            }
            return RequestBody.create(MediaType.parse(contentType), content);
        } else {
            throw new ApiException("Content type \"" + contentType + "\" is not supported");
        }
    }

    /**
     * Download file from the given response.
     *
     * @param response An instance of the Response object
     * @throws ApiException If fail to read file content from response and write to disk
     * @return Downloaded file
     */
    public File downloadFileFromResponse(Response response) throws ApiException {
        try {
            File file = prepareDownloadFile(response);
            BufferedSink sink = Okio.buffer(Okio.sink(file));
            sink.writeAll(response.body().source());
            sink.close();
            return file;
        } catch (IOException e) {
            throw new ApiException(e);
        }
    }

    /**
     * Prepare file for download
     *
     * @param response An instance of the Response object
     * @throws IOException If fail to prepare file for download
     * @return Prepared file for the download
     */
    public File prepareDownloadFile(Response response) throws IOException {
        String filename = null;
        String contentDisposition = response.header("Content-Disposition");
        if (contentDisposition != null && !"".equals(contentDisposition)) {
            // Get filename from the Content-Disposition header.
            Pattern pattern = Pattern.compile("filename=['\"]?([^'\"\\s]+)['\"]?");
            Matcher matcher = pattern.matcher(contentDisposition);
            if (matcher.find()) {
                filename = sanitizeFilename(matcher.group(1));
            }
        }

        String prefix = null;
        String suffix = null;
        if (filename == null) {
            prefix = "download-";
            suffix = "";
        } else {
            int pos = filename.lastIndexOf(".");
            if (pos == -1) {
                prefix = filename + "-";
            } else {
                prefix = filename.substring(0, pos) + "-";
                suffix = filename.substring(pos);
            }
            // File.createTempFile requires the prefix to be at least three characters long
            if (prefix.length() < 3)
                prefix = "download-";
        }

        if (tempFolderPath == null)
            return File.createTempFile(prefix, suffix);
        else
            return File.createTempFile(prefix, suffix, new File(tempFolderPath));
    }

    /**
     * {@link #execute(Call, Type)}
     *
     * @param <T> Type
     * @param call An instance of the Call object
     * @throws ApiException If fail to execute the call
     * @return ApiResponse&lt;T&gt;
     */
    public <T> ApiResponse<T> execute(Call call) throws ApiException {
        return execute(call, null);
    }

    /**
     * Execute HTTP call and deserialize the HTTP response body into the given return type.
     *
     * @param returnType The return type used to deserialize HTTP response body
     * @param <T> The return type corresponding to (same with) returnType
     * @param call Call
     * @return ApiResponse object containing response status, headers and
     *   data, which is a Java object deserialized from response body and would be null
     *   when returnType is null.
     * @throws ApiException If fail to execute the call
     */
    public <T> ApiResponse<T> execute(Call call, Type returnType) throws ApiException {
        try {
            Response response = call.execute();
            T data = handleResponse(response, returnType);
            return new ApiResponse<T>(response.code(), response.headers().toMultimap(), data);
        } catch (IOException e) {
            throw new ApiException(e);
        }
    }

    /**
     * {@link #executeAsync(Call, Type, ApiCallback)}
     *
     * @param <T> Type
     * @param call An instance of the Call object
     * @param callback ApiCallback&lt;T&gt;
     */
    public <T> void executeAsync(Call call, ApiCallback<T> callback) {
        executeAsync(call, null, callback);
    }

    /**
     * Execute HTTP call asynchronously.
     *
     * @see #execute(Call, Type)
     * @param <T> Type
     * @param call The callback to be executed when the API call finishes
     * @param returnType Return type
     * @param callback ApiCallback
     */
    @SuppressWarnings("unchecked")
    public <T> void executeAsync(Call call, final Type returnType, final ApiCallback<T> callback) {
        call.enqueue(new Callback() {
            @Override
            public void onFailure(Request request, IOException e) {
                callback.onFailure(new ApiException(e), 0, null);
            }

            @Override
            public void onResponse(Response response) throws IOException {
                T result;
                try {
                    result = (T) handleResponse(response, returnType);
                } catch (ApiException e) {
                    callback.onFailure(e, response.code(), response.headers().toMultimap());
                    return;
                }
                callback.onSuccess(result, response.code(), response.headers().toMultimap());
            }
        });
    }

    /**
     * Handle the given response, return the deserialized object when the response is successful.
     *
     * @param <T> Type
     * @param response Response
     * @param returnType Return type
     * @throws ApiException If the response has a unsuccessful status code or
     *   fail to deserialize the response body
     * @return Type
     */
    public <T> T handleResponse(Response response, Type returnType) throws ApiException {
        if (response.isSuccessful()) {
            if (returnType == null || response.code() == 204) {
                // returning null if the returnType is not defined,
                // or the status code is 204 (No Content)
                if (response.body() != null) {
                    try {
                        response.body().close();
                    } catch (IOException e) {
                        throw new ApiException(response.message(), e, response.code(), response.headers().toMultimap());
                    }
                }
                return null;
            } else {
                return deserialize(response, returnType);
            }
        } else {
            String respBody = null;
            if (response.body() != null) {
                try {
                    respBody = response.body().string();
                } catch (IOException e) {
                    throw new ApiException(response.message(), e, response.code(), response.headers().toMultimap());
                }
            }
            throw new ApiException(response.message(), response.code(), response.headers().toMultimap(), respBody);
        }
    }

    /**
     * Build HTTP call with the given options.
     *
     * @param path The sub-path of the HTTP URL
     * @param method The request method, one of "GET", "HEAD", "OPTIONS", "POST", "PUT", "PATCH" and "DELETE"
     * @param queryParams The query parameters
     * @param body The request body object
     * @param headerParams The header parameters
     * @param formParams The form parameters
     * @param authNames The authentications to apply
     * @param progressRequestListener Progress request listener
     * @return The HTTP call
     * @throws ApiException If fail to serialize the request body object
     */
    public Call buildCall(String path, String method, List<Pair> queryParams, Object body, Map<String, String> headerParams, Map<String, Object> formParams, String[] authNames, ProgressRequestBody.ProgressRequestListener progressRequestListener) throws ApiException {
        updateParamsForAuth(authNames, queryParams, headerParams);

        final String url = buildUrl(path, queryParams);
        final Request.Builder reqBuilder = new Request.Builder().url(url);
        processHeaderParams(headerParams, reqBuilder);

        String contentType = (String) headerParams.get("Content-Type");
        // ensuring a default content type
        if (contentType == null) {
            contentType = "application/json";
        }

        RequestBody reqBody;
        if (!HttpMethod.permitsRequestBody(method)) {
            reqBody = null;
        } else if ("application/x-www-form-urlencoded".equals(contentType)) {
            reqBody = buildRequestBodyFormEncoding(formParams);
        } else if ("multipart/form-data".equals(contentType)) {
            reqBody = buildRequestBodyMultipart(formParams);
        } else if (body == null) {
            if ("DELETE".equals(method)) {
                // allow calling DELETE without sending a request body
                reqBody = null;
            } else {
                // use an empty request body (for POST, PUT and PATCH)
                reqBody = RequestBody.create(MediaType.parse(contentType), "");
            }
        } else {
            reqBody = serialize(body, contentType);
        }

        Request request = null;

        if(progressRequestListener != null && reqBody != null) {
            ProgressRequestBody progressRequestBody = new ProgressRequestBody(reqBody, progressRequestListener);
            request = reqBuilder.method(method, progressRequestBody).build();
        } else {
            request = reqBuilder.method(method, reqBody).build();
        }

        return httpClient.newCall(request);
    }

    /**
     * Build full URL by concatenating base path, the given sub path and query parameters.
     *
     * @param path The sub path
     * @param queryParams The query parameters
     * @return The full URL
     */
    public String buildUrl(String path, List<Pair> queryParams) {
        final StringBuilder url = new StringBuilder();
        url.append(basePath).append(path);

        if (queryParams != null && !queryParams.isEmpty()) {
            // support (constant) query string in `path`, e.g. "/posts?draft=1"
            String prefix = path.contains("?") ? "&" : "?";
            for (Pair param : queryParams) {
                if (param.getValue() != null) {
                    if (prefix != null) {
                        url.append(prefix);
                        prefix = null;
                    } else {
                        url.append("&");
                    }
                    String value = parameterToString(param.getValue());
                    url.append(escapeString(param.getName())).append("=").append(escapeString(value));
                }
            }
        }

        return url.toString();
    }

    /**
     * Set header parameters to the request builder, including default headers.
     *
     * @param headerParams Header parameters in the ofrm of Map
     * @param reqBuilder Reqeust.Builder
     */
    public void processHeaderParams(Map<String, String> headerParams, Request.Builder reqBuilder) {
        for (Entry<String, String> param : headerParams.entrySet()) {
            reqBuilder.header(param.getKey(), parameterToString(param.getValue()));
        }
        for (Entry<String, String> header : defaultHeaderMap.entrySet()) {
            if (!headerParams.containsKey(header.getKey())) {
                reqBuilder.header(header.getKey(), parameterToString(header.getValue()));
            }
        }
    }

    /**
     * Update query and header parameters based on authentication settings.
     *
     * @param authNames The authentications to apply
     * @param queryParams  List of query parameters
     * @param headerParams  Map of header parameters
     */
    public void updateParamsForAuth(String[] authNames, List<Pair> queryParams, Map<String, String> headerParams) {
        for (String authName : authNames) {
            Authentication auth = authentications.get(authName);
            if (auth == null) throw new RuntimeException("Authentication undefined: " + authName);
            auth.applyToParams(queryParams, headerParams);
        }
    }

    /**
     * Build a form-encoding request body with the given form parameters.
     *
     * @param formParams Form parameters in the form of Map
     * @return RequestBody
     */
    public RequestBody buildRequestBodyFormEncoding(Map<String, Object> formParams) {
        FormEncodingBuilder formBuilder  = new FormEncodingBuilder();
        for (Entry<String, Object> param : formParams.entrySet()) {
            formBuilder.add(param.getKey(), parameterToString(param.getValue()));
        }
        return formBuilder.build();
    }

    /**
     * Build a multipart (file uploading) request body with the given form parameters,
     * which could contain text fields and file fields.
     *
     * @param formParams Form parameters in the form of Map
     * @return RequestBody
     */
    public RequestBody buildRequestBodyMultipart(Map<String, Object> formParams) {
        MultipartBuilder mpBuilder = new MultipartBuilder().type(MultipartBuilder.FORM);
        for (Entry<String, Object> param : formParams.entrySet()) {
            if (param.getValue() instanceof File) {
                File file = (File) param.getValue();
                Headers partHeaders = Headers.of("Content-Disposition", "form-data; name=\"" + param.getKey() + "\"; filename=\"" + file.getName() + "\"");
                MediaType mediaType = MediaType.parse(guessContentTypeFromFile(file));
                mpBuilder.addPart(partHeaders, RequestBody.create(mediaType, file));
            } else {
                Headers partHeaders = Headers.of("Content-Disposition", "form-data; name=\"" + param.getKey() + "\"");
                mpBuilder.addPart(partHeaders, RequestBody.create(null, parameterToString(param.getValue())));
            }
        }
        return mpBuilder.build();
    }

    /**
     * Guess Content-Type header from the given file (defaults to "application/octet-stream").
     *
     * @param file The given file
     * @return The guessed Content-Type
     */
    public String guessContentTypeFromFile(File file) {
        String contentType = URLConnection.guessContentTypeFromName(file.getName());
        if (contentType == null) {
            return "application/octet-stream";
        } else {
            return contentType;
        }
    }

    /**
     * Apply SSL related settings to httpClient according to the current values of
     * verifyingSsl and sslCaCert.
     */
    private void applySslSettings() {
        try {
            KeyManager[] keyManagers = null;
            TrustManager[] trustManagers = null;
            HostnameVerifier hostnameVerifier = null;
            if (!verifyingSsl) {
                TrustManager trustAll = new X509TrustManager() {
                    @Override
                    public void checkClientTrusted(X509Certificate[] chain, String authType) throws CertificateException {}
                    @Override
                    public void checkServerTrusted(X509Certificate[] chain, String authType) throws CertificateException {}
                    @Override
                    public X509Certificate[] getAcceptedIssuers() { return null; }
                };
                SSLContext sslContext = SSLContext.getInstance("TLS");
                trustManagers = new TrustManager[]{ trustAll };
                hostnameVerifier = new HostnameVerifier() {
                    @Override
                    public boolean verify(String hostname, SSLSession session) { return true; }
                };
            } else if (sslCaCert != null) {
                char[] password = null; // Any password will work.
                CertificateFactory certificateFactory = CertificateFactory.getInstance("X.509");
                Collection<? extends Certificate> certificates = certificateFactory.generateCertificates(sslCaCert);
                if (certificates.isEmpty()) {
                    throw new IllegalArgumentException("expected non-empty set of trusted certificates");
                }
                KeyStore caKeyStore = newEmptyKeyStore(password);
                int index = 0;
                for (Certificate certificate : certificates) {
                    String certificateAlias = "ca" + Integer.toString(index++);
                    caKeyStore.setCertificateEntry(certificateAlias, certificate);
                }
                TrustManagerFactory trustManagerFactory = TrustManagerFactory.getInstance(TrustManagerFactory.getDefaultAlgorithm());
                trustManagerFactory.init(caKeyStore);
                trustManagers = trustManagerFactory.getTrustManagers();
            }

            if (keyManagers != null || trustManagers != null) {
                SSLContext sslContext = SSLContext.getInstance("TLS");
                sslContext.init(keyManagers, trustManagers, new SecureRandom());
                httpClient.setSslSocketFactory(sslContext.getSocketFactory());
            } else {
                httpClient.setSslSocketFactory(null);
            }
            httpClient.setHostnameVerifier(hostnameVerifier);
        } catch (GeneralSecurityException e) {
            throw new RuntimeException(e);
        }
    }

    private KeyStore newEmptyKeyStore(char[] password) throws GeneralSecurityException {
        try {
            KeyStore keyStore = KeyStore.getInstance(KeyStore.getDefaultType());
            keyStore.load(null, password);
            return keyStore;
        } catch (IOException e) {
            throw new AssertionError(e);
        }
    }
}<|MERGE_RESOLUTION|>--- conflicted
+++ resolved
@@ -78,8 +78,6 @@
         // Enable gzip request compression
         httpClient.interceptors().add(new GzipRequestInterceptor());
         {{/useGzipFeature}}
-<<<<<<< HEAD
-=======
 
         verifyingSsl = true;
 
@@ -93,10 +91,6 @@
         // Always use UTC as the default time zone when dealing with date (without time).
         this.dateFormat.setTimeZone(TimeZone.getTimeZone("UTC"));
         initDatetimeFormat();
->>>>>>> b5be3f4a
-
-        verifyingSsl = true;
-        json = new JSON();
 
         // Set default User-Agent.
         setUserAgent("{{#httpUserAgent}}{{{.}}}{{/httpUserAgent}}{{^httpUserAgent}}Swagger-Codegen/{{{artifactVersion}}}/java{{/httpUserAgent}}");
