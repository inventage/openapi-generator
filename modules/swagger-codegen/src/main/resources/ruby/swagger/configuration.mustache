require 'logger'

module {{moduleName}}
  module Swagger
    class Configuration
      attr_accessor :scheme, :host, :base_path, :user_agent, :format, :auth_token, :inject_format, :force_ending_format

      # Defines the username used with HTTP basic authentication.
      #
      # @return [String]
      attr_accessor :username

      # Defines the password used with HTTP basic authentication.
      #
      # @return [String]
      attr_accessor :password

      # Defines API keys used with API Key authentications.
      #
      # @return [Hash] key: parameter name, value: parameter value (API key)
      #
      # @example parameter name is "api_key", API key is "xxx" (e.g. "api_key=xxx" in query string)
      #   config.api_key['api_key'] = 'xxx'
      attr_accessor :api_key

      # Defines API key prefixes used with API Key authentications.
      #
      # @return [Hash] key: parameter name, value: API key prefix
      #
      # @example parameter name is "Authorization", API key prefix is "Token" (e.g. "Authorization: Token xxx" in headers)
      #   config.api_key_prefix['api_key'] = 'Token'
      attr_accessor :api_key_prefix

      # Set this to false to skip verifying SSL certificate when calling API from https server.
      # Default to true.
      #
      # @note Do NOT set it to false in production code, otherwise you would face multiple types of cryptographic attacks.
      #
      # @return [true, false]
      attr_accessor :verify_ssl

      # Set this to customize the certificate file to verify the peer.
      #
      # @return [String] the path to the certificate file
      #
      # @see The `cainfo` option of Typhoeus, `--cert` option of libcurl. Related source code:
      # https://github.com/typhoeus/typhoeus/blob/master/lib/typhoeus/easy_factory.rb#L145
      attr_accessor :ssl_ca_cert

      # Set this to enable/disable debugging. When enabled (set to true), HTTP request/response
      # details will be logged with `logger.debug` (see the `logger` attribute).
      # Default to false.
      #
      # @return [true, false]
      attr_accessor :debug

      # Defines the logger used for debugging.
      # Default to `Rails.logger` (when in Rails) or logging to STDOUT.
      #
      # @return [#debug]
      attr_accessor :logger

      # Defines the temporary folder to store downloaded files
      # (for API endpoints that have file response).
      # Default to use `Tempfile`.
      #
      # @return [String]
      attr_accessor :temp_folder_path

      # Defines the headers to be used in HTTP requests of all API calls by default.
      #
      # @return [Hash]
      attr_accessor :default_headers

      # Defaults go in here..
      def initialize
        @format = 'json'
        @scheme = '{{scheme}}'
        @host = '{{host}}'
        @base_path = '{{contextPath}}'
        @user_agent = "ruby-swagger-#{Swagger::VERSION}"
        @inject_format = false
        @force_ending_format = false

<<<<<<< HEAD
=======
        @default_headers = {
          'Content-Type' => "application/#{@format.downcase}",
          'User-Agent' => @user_agent
        }

        # keys for API key authentication (param-name => api-key)
>>>>>>> 80303b52
        @api_key = {}
        @api_key_prefix = {}

        @verify_ssl = true

        @debug = false
        @logger = defined?(Rails) ? Rails.logger : Logger.new(STDOUT)
      end
    end
  end
end<|MERGE_RESOLUTION|>--- conflicted
+++ resolved
@@ -82,15 +82,12 @@
         @inject_format = false
         @force_ending_format = false
 
-<<<<<<< HEAD
-=======
         @default_headers = {
           'Content-Type' => "application/#{@format.downcase}",
           'User-Agent' => @user_agent
         }
 
         # keys for API key authentication (param-name => api-key)
->>>>>>> 80303b52
         @api_key = {}
         @api_key_prefix = {}
 
