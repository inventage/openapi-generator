--- conflicted
+++ resolved
@@ -3,13 +3,9 @@
     <parent>
         <groupId>org.openapitools</groupId>
         <artifactId>openapi-generator-project</artifactId>
-<<<<<<< HEAD
+        <!-- RELEASE_VERSION -->
         <version>4.1.0-SNAPSHOT</version>
-=======
-        <!-- RELEASE_VERSION -->
-        <version>4.0.3-SNAPSHOT</version>
         <!-- /RELEASE_VERSION -->
->>>>>>> 01f991a0
         <relativePath>../..</relativePath>
     </parent>
     <modelVersion>4.0.0</modelVersion>
