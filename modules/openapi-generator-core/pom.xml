<?xml version="1.0" encoding="UTF-8"?>
<project xmlns="http://maven.apache.org/POM/4.0.0"
  xmlns:xsi="http://www.w3.org/2001/XMLSchema-instance"
  xsi:schemaLocation="http://maven.apache.org/POM/4.0.0 http://maven.apache.org/xsd/maven-4.0.0.xsd">
  <parent>
    <artifactId>openapi-generator-project</artifactId>
    <groupId>org.openapitools</groupId>
    <!-- RELEASE_VERSION -->
<<<<<<< HEAD
    <version>4.2.3</version>
=======
    <version>4.3.0-SNAPSHOT</version>
>>>>>>> a42ff37a
    <!-- /RELEASE_VERSION -->
    <relativePath>../..</relativePath>
  </parent>
  <modelVersion>4.0.0</modelVersion>

  <artifactId>openapi-generator-core</artifactId>
  <name>openapi-generator-core</name>
  <url>https://github.com/openapitools/openapi-generator</url>

  <build>
    <plugins>
      <plugin>
        <groupId>org.apache.maven.plugins</groupId>
        <artifactId>maven-checkstyle-plugin</artifactId>
        <configuration>
          <configLocation>${project.parent.basedir}${file.separator}google_checkstyle.xml</configLocation>
        </configuration>
      </plugin>
    </plugins>
  </build>

  <dependencies>
    <dependency>
      <groupId>com.google.guava</groupId>
      <artifactId>guava</artifactId>
      <version>${guava-version}</version>
    </dependency>
    <dependency>
      <groupId>org.slf4j</groupId>
      <artifactId>slf4j-api</artifactId>
      <version>${slf4j-version}</version>
    </dependency>
    <dependency>
      <groupId>org.testng</groupId>
      <artifactId>testng</artifactId>
      <scope>test</scope>
    </dependency>
  </dependencies>

  <profiles>
    <profile>
      <id>static-analysis</id>
      <build>
        <plugins>
          <plugin>
            <groupId>com.github.spotbugs</groupId>
            <artifactId>spotbugs-maven-plugin</artifactId>
            <configuration>
              <excludeFilterFile>${project.parent.basedir}${file.separator}spotbugs-exclude.xml</excludeFilterFile>
            </configuration>
          </plugin>
          <plugin>
            <groupId>org.apache.maven.plugins</groupId>
            <artifactId>maven-pmd-plugin</artifactId>
          </plugin>
          <plugin>
            <groupId>se.bjurr.violations</groupId>
            <artifactId>violations-maven-plugin</artifactId>
          </plugin>
        </plugins>
      </build>
    </profile>
  </profiles>

  <properties>
    <slf4j-version>1.7.12</slf4j-version>
    <guava-version>26.0-jre</guava-version>
  </properties>
</project><|MERGE_RESOLUTION|>--- conflicted
+++ resolved
@@ -6,11 +6,7 @@
     <artifactId>openapi-generator-project</artifactId>
     <groupId>org.openapitools</groupId>
     <!-- RELEASE_VERSION -->
-<<<<<<< HEAD
-    <version>4.2.3</version>
-=======
     <version>4.3.0-SNAPSHOT</version>
->>>>>>> a42ff37a
     <!-- /RELEASE_VERSION -->
     <relativePath>../..</relativePath>
   </parent>
