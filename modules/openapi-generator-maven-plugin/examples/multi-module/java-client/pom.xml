<project xmlns="http://maven.apache.org/POM/4.0.0" xmlns:xsi="http://www.w3.org/2001/XMLSchema-instance" xsi:schemaLocation="http://maven.apache.org/POM/4.0.0 http://maven.apache.org/maven-v4_0_0.xsd">
    <parent>
        <groupId>org.openapitools</groupId>
        <artifactId>multi-parent</artifactId>
        <version>1.0-SNAPSHOT</version>
        <relativePath>../</relativePath>
    </parent>

    <modelVersion>4.0.0</modelVersion>
    <artifactId>java-client</artifactId>
    <packaging>jar</packaging>
    <version>1.0-SNAPSHOT</version>
    <name>java-client</name>
    <url>https://maven.apache.org</url>
    <build>
        <plugins>
            <!-- activate the plugin -->
            <plugin>
                <groupId>org.openapitools</groupId>
                <artifactId>openapi-generator-maven-plugin</artifactId>
                <!-- RELEASE_VERSION -->
<<<<<<< HEAD
                <version>4.3.1</version>
=======
                <version>5.0.0-SNAPSHOT</version>
>>>>>>> 46216cd7
                <!-- /RELEASE_VERSION -->
                <dependencies>
                    <dependency>
                        <groupId>${project.groupId}</groupId>
                        <artifactId>sample-schema</artifactId>
                        <version>${project.parent.version}</version>
                    </dependency>
                </dependencies>
                <executions>
                    <execution>
                        <goals>
                            <goal>generate</goal>
                        </goals>
                        <configuration>
                            <!-- specify the OpenAPI spec -->
                            <inputSpec>openapi.yaml</inputSpec>

                            <!-- target to generate java client code -->
                            <generatorName>java</generatorName>

                            <!-- hint: if you want to generate java server code, e.g. based on Spring Boot,
                                 you can use the following target: <generatorName>spring</generatorName> -->

                            <!-- pass any necessary config options -->
                            <configOptions>
                                <dateLibrary>joda</dateLibrary>
                            </configOptions>

                            <!-- override the default library to jersey2 -->
                            <library>jersey2</library>
                        </configuration>
                    </execution>
                </executions>
            </plugin>
            <plugin>
                <groupId>org.apache.maven.plugins</groupId>
                <artifactId>maven-compiler-plugin</artifactId>
                <version>3.8.1</version>
                <configuration>
                    <source>1.7</source>
                    <target>1.7</target>
                    <proc>none</proc>
                </configuration>
            </plugin>
        </plugins>
    </build>
    <pluginRepositories>
        <pluginRepository>
            <id>sonatype-snapshots</id>
            <url>https://oss.sonatype.org/content/repositories/snapshots/</url>
        </pluginRepository>
    </pluginRepositories>
    <dependencies>
         <!-- dependencies are needed for the client being generated -->

        <dependency>
          <groupId>io.swagger</groupId>
          <artifactId>swagger-annotations</artifactId>
          <version>${swagger-annotations-version}</version>
        </dependency>

        <!-- You can find the dependencies for the library configuation you chose by looking in JavaClientCodegen.
             Then find the corresponding dependency on Maven Central, and set the versions in the property section below -->

        <!-- HTTP client: jersey-client -->
        <dependency>
            <groupId>org.glassfish.jersey.core</groupId>
            <artifactId>jersey-client</artifactId>
            <version>${jersey-version}</version>
        </dependency>
        <dependency>
            <groupId>org.glassfish.jersey.media</groupId>
            <artifactId>jersey-media-multipart</artifactId>
            <version>${jersey-version}</version>
        </dependency>
        <dependency>
            <groupId>org.glassfish.jersey.media</groupId>
            <artifactId>jersey-media-json-jackson</artifactId>
            <version>${jersey-version}</version>
        </dependency>

        <!-- @Nullable annotation -->
        <dependency>
            <groupId>com.google.code.findbugs</groupId>
            <artifactId>jsr305</artifactId>
            <version>3.0.2</version>
        </dependency>

        <!-- JSON processing: jackson -->
        <dependency>
            <groupId>com.fasterxml.jackson.jaxrs</groupId>
            <artifactId>jackson-jaxrs-base</artifactId>
            <version>${jackson-version}</version>
        </dependency>
        <dependency>
          <groupId>com.fasterxml.jackson.core</groupId>
          <artifactId>jackson-core</artifactId>
          <version>${jackson-version}</version>
        </dependency>
        <dependency>
          <groupId>com.fasterxml.jackson.core</groupId>
          <artifactId>jackson-annotations</artifactId>
          <version>${jackson-version}</version>
        </dependency>
        <dependency>
          <groupId>com.fasterxml.jackson.core</groupId>
          <artifactId>jackson-databind</artifactId>
          <version>${jackson-version}</version>
        </dependency>
        <dependency>
          <groupId>com.fasterxml.jackson.jaxrs</groupId>
          <artifactId>jackson-jaxrs-json-provider</artifactId>
          <version>${jackson-version}</version>
      </dependency>
      <dependency>
          <groupId>org.openapitools</groupId>
          <artifactId>jackson-databind-nullable</artifactId>
          <version>${jackson-databind-nullable-version}</version>
      </dependency>

        <!-- Joda time: if you use it -->
        <dependency>
          <groupId>com.fasterxml.jackson.datatype</groupId>
          <artifactId>jackson-datatype-joda</artifactId>
          <version>${jackson-version}</version>
        </dependency>
        <dependency>
          <groupId>joda-time</groupId>
          <artifactId>joda-time</artifactId>
          <version>${jodatime-version}</version>
        </dependency>

        <!-- Base64 encoding that works in both JVM and Android -->
        <dependency>
            <groupId>com.brsanthu</groupId>
            <artifactId>migbase64</artifactId>
            <version>2.2</version>
        </dependency>
    </dependencies>

</project><|MERGE_RESOLUTION|>--- conflicted
+++ resolved
@@ -19,11 +19,7 @@
                 <groupId>org.openapitools</groupId>
                 <artifactId>openapi-generator-maven-plugin</artifactId>
                 <!-- RELEASE_VERSION -->
-<<<<<<< HEAD
-                <version>4.3.1</version>
-=======
                 <version>5.0.0-SNAPSHOT</version>
->>>>>>> 46216cd7
                 <!-- /RELEASE_VERSION -->
                 <dependencies>
                     <dependency>
