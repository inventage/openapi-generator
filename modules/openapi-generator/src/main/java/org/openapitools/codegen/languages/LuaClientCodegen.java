/*
 * Copyright 2018 OpenAPI-Generator Contributors (https://openapi-generator.tech)
 * Copyright 2018 SmartBear Software
 *
 * Licensed under the Apache License, Version 2.0 (the "License");
 * you may not use this file except in compliance with the License.
 * You may obtain a copy of the License at
 *
 *     http://www.apache.org/licenses/LICENSE-2.0
 *
 * Unless required by applicable law or agreed to in writing, software
 * distributed under the License is distributed on an "AS IS" BASIS,
 * WITHOUT WARRANTIES OR CONDITIONS OF ANY KIND, either express or implied.
 * See the License for the specific language governing permissions and
 * limitations under the License.
 */

package org.openapitools.codegen.languages;

import io.swagger.v3.oas.models.media.ArraySchema;
import io.swagger.v3.oas.models.media.Schema;
import org.apache.commons.lang3.StringUtils;
import org.openapitools.codegen.CliOption;
import org.openapitools.codegen.CodegenConfig;
import org.openapitools.codegen.CodegenConstants;
import org.openapitools.codegen.CodegenOperation;
import org.openapitools.codegen.CodegenParameter;
import org.openapitools.codegen.CodegenProperty;
import org.openapitools.codegen.CodegenType;
import org.openapitools.codegen.DefaultCodegen;
import org.openapitools.codegen.SupportingFile;
import org.openapitools.codegen.utils.ModelUtils;
import org.slf4j.Logger;
import org.slf4j.LoggerFactory;

import java.io.File;
import java.util.Arrays;
import java.util.HashMap;
import java.util.HashSet;
import java.util.Iterator;
import java.util.List;
import java.util.ListIterator;
import java.util.Locale;
import java.util.Map;


public class LuaClientCodegen extends DefaultCodegen implements CodegenConfig {
    private static final Logger LOGGER = LoggerFactory.getLogger(LuaClientCodegen.class);

    protected String specFolder = "spec";
    protected String packageName = "openapiclient";
    protected String packageVersion = "1.0.0-1";
    protected String apiDocPath = "docs/";
    protected String modelDocPath = "docs/";
    protected String luaRocksFilename = "openapiclient-1.0.0-1.rockspec";

    public CodegenType getTag() {
        return CodegenType.CLIENT;
    }

    public String getName() {
        return "lua";
    }

    public String getHelp() {
        return "Generates a Lua client library (beta).";
    }

    public LuaClientCodegen() {
        super();
        outputFolder = "generated-code/lua";
        modelTemplateFiles.put("model.mustache", ".lua");
        apiTemplateFiles.put("api.mustache", ".lua");

        modelDocTemplateFiles.put("model_doc.mustache", ".md");
        apiDocTemplateFiles.put("api_doc.mustache", ".md");

        embeddedTemplateDir = templateDir = "lua";

        // default HIDE_GENERATION_TIMESTAMP to true
        hideGenerationTimestamp = Boolean.TRUE;

        setReservedWordsLowerCase(
                Arrays.asList(
                        // data type
                        "nil", "string", "boolean", "number", "userdata", "thread",
                        "table",

                        // reserved words: http://www.lua.org/manual/5.1/manual.html#2.1
                        "and", "break", "do", "else", "elseif",
                        "end", "false", "for", "function", "if",
                        "in", "local", "nil", "not", "or",
                        "repeat", "return", "then", "true", "until", "while"
                )
        );

        defaultIncludes = new HashSet<String>(
                Arrays.asList(
                        "map",
                        "array")
        );

        languageSpecificPrimitives = new HashSet<String>(
                Arrays.asList(
                        "nil",
                        "string",
                        "boolean",
                        "number")
        );

        instantiationTypes.clear();
        /*instantiationTypes.put("array", "LuaArray");
        instantiationTypes.put("map", "LuaMap");*/

        typeMapping.clear();
        typeMapping.put("integer", "number");
        typeMapping.put("long", "number");
        typeMapping.put("number", "number");
        typeMapping.put("float", "number");
        typeMapping.put("double", "number");
        typeMapping.put("boolean", "boolean");
        typeMapping.put("string", "string");
        typeMapping.put("UUID", "string");
        typeMapping.put("date", "string");
        typeMapping.put("DateTime", "string");
        typeMapping.put("password", "string");
        // TODO fix file mapping
        typeMapping.put("file", "string");
        // map binary to string as a workaround
        // the correct solution is to use []byte
        typeMapping.put("binary", "string");
        typeMapping.put("ByteArray", "string");
        typeMapping.put("object", "TODO_OBJECT_MAPPING");

        importMapping = new HashMap<String, String>();
        importMapping.put("time.Time", "time");
        importMapping.put("*os.File", "os");
        importMapping.put("os", "io/ioutil");

        cliOptions.clear();
<<<<<<< HEAD
        cliOptions.add(new CliOption(CodegenConstants.PACKAGE_NAME, "Lua package name (convention: lowercase).")
                .defaultValue("openapi-client"));
=======
        cliOptions.add(new CliOption(CodegenConstants.PACKAGE_NAME, "Lua package name (convention: single word).")
                .defaultValue("openapiclient"));
>>>>>>> 24ea8849
        cliOptions.add(new CliOption(CodegenConstants.PACKAGE_VERSION, "Lua package version.")
                .defaultValue("1.0.0-1"));
        cliOptions.add(new CliOption(CodegenConstants.HIDE_GENERATION_TIMESTAMP, CodegenConstants.HIDE_GENERATION_TIMESTAMP_DESC)
                .defaultValue(Boolean.TRUE.toString()));

    }

    @Override
    public void processOpts() {
        super.processOpts();

        if (additionalProperties.containsKey(CodegenConstants.PACKAGE_NAME)) {
            setPackageName((String) additionalProperties.get(CodegenConstants.PACKAGE_NAME));
        }

        if (additionalProperties.containsKey(CodegenConstants.PACKAGE_VERSION)) {
            setPackageVersion((String) additionalProperties.get(CodegenConstants.PACKAGE_VERSION));
        }

        additionalProperties.put(CodegenConstants.PACKAGE_NAME, packageName);
        additionalProperties.put(CodegenConstants.PACKAGE_VERSION, packageVersion);

        // set rockspec based on package name, version
        setLuaRocksFilename(packageName + "-" + packageVersion + ".rockspec");

        additionalProperties.put("apiDocPath", apiDocPath);
        additionalProperties.put("modelDocPath", modelDocPath);

        apiTestTemplateFiles.put("api_test.mustache", ".lua");
        modelTestTemplateFiles.put("model_test.mustache", ".lua");

        apiDocTemplateFiles.clear(); // TODO: add api doc template
        modelDocTemplateFiles.clear(); // TODO: add model doc template

        modelPackage = packageName;
        apiPackage = packageName;

        //supportingFiles.add(new SupportingFile("README.mustache", "", "README.md"));
        supportingFiles.add(new SupportingFile("git_push.sh.mustache", "", "git_push.sh"));
        supportingFiles.add(new SupportingFile("gitignore.mustache", "", ".gitignore"));
        supportingFiles.add(new SupportingFile("luarocks.mustache", "", luaRocksFilename));
        //supportingFiles.add(new SupportingFile("configuration.mustache", "", "configuration.lua"));
        //supportingFiles.add(new SupportingFile("api_client.mustache", "", "api_client.lua"));
        //supportingFiles.add(new SupportingFile("api_response.mustache", "", "api_response.lua"));
        //supportingFiles.add(new SupportingFile(".travis.yml", "", ".travis.yml"));
    }

    @Override
    public String escapeReservedWord(String name) {
        // Can't start with an underscore, as our fields need to start with an
        // UppercaseLetter so that Lua treats them as public/visible.

        // Options?
        // - MyName
        // - AName
        // - TheName
        // - XName
        // - X_Name
        // ... or maybe a suffix?
        // - Name_ ... think this will work.
        if (this.reservedWordsMappings().containsKey(name)) {
            return this.reservedWordsMappings().get(name);
        }
        return org.openapitools.codegen.utils.StringUtils.camelize(name) + '_';
    }

    @Override
    public String apiFileFolder() {
        return outputFolder + File.separator + packageName + File.separator + "api" + File.separator;
    }

    public String modelFileFolder() {
        return outputFolder + File.separator + packageName + File.separator + "model" + File.separator;
    }

    @Override
    public String toVarName(String name) {
        // replace - with _ e.g. created-at => created_at
        name = sanitizeName(name.replaceAll("-", "_"));

        // if it's all uppper case, do nothing
        if (name.matches("^[A-Z_]*$"))
            return name;

        // convert variable name to snake case
        // PetId => pet_id
        name = org.openapitools.codegen.utils.StringUtils.underscore(name);

        // for reserved word or word starting with number, append _
        if (isReservedWord(name))
            name = escapeReservedWord(name);

        // for reserved word or word starting with number, append _
        if (name.matches("^\\d.*"))
            name = "Var" + name;

        return name;
    }

    @Override
    public String toParamName(String name) {
        return toVarName(name);
    }

    @Override
    public String toModelName(String name) {
        return toModelFilename(name);
    }

    @Override
    public String toModelFilename(String name) {
        if (!StringUtils.isEmpty(modelNamePrefix)) {
            name = modelNamePrefix + "_" + name;
        }

        if (!StringUtils.isEmpty(modelNameSuffix)) {
            name = name + "_" + modelNameSuffix;
        }

        name = sanitizeName(name);

        // model name cannot use reserved keyword, e.g. return
        if (isReservedWord(name)) {
            LOGGER.warn(name + " (reserved word) cannot be used as model name. Renamed to " + ("model_" + name));
            name = "model_" + name; // e.g. return => ModelReturn (after camelize)
        }

        // model name starts with number
        if (name.matches("^\\d.*")) {
            LOGGER.warn(name + " (model name starts with number) cannot be used as model name. Renamed to " + ("model_" + name));
            name = "model_" + name; // e.g. 200Response => Model200Response (after camelize)
        }

        return org.openapitools.codegen.utils.StringUtils.underscore(name);
    }

    @Override
    public String toApiFilename(String name) {
        // replace - with _ e.g. created-at => created_at
        name = name.replaceAll("-", "_"); // FIXME: a parameter should not be assigned. Also declare the methods parameters as 'final'.

        // e.g. PetApi.lua => pet_api.lua
        return org.openapitools.codegen.utils.StringUtils.underscore(name) + "_api";
    }

    @Override
    public String toApiTestFilename(String name) {
        return toApiFilename(name) + "_spec";
    }

    @Override
    public String toModelTestFilename(String name) {
        return toModelFilename(name) + "_spec";
    }

    /**
     * Overrides postProcessParameter to add a vendor extension "x-exportParamName".
     * This is useful when paramName starts with a lowercase letter, but we need that
     * param to be exportable (starts with an Uppercase letter).
     *
     * @param parameter CodegenParameter object to be processed.
     */
    @Override
    public void postProcessParameter(CodegenParameter parameter) {

    }

    @Override
    public String apiTestFileFolder() {
        return outputFolder + File.separator + specFolder.replace("/", File.separator);
    }

    @Override
    public String modelTestFileFolder() {
        return outputFolder + File.separator + specFolder.replace("/", File.separator);
    }

    @Override
    public String apiDocFileFolder() {
        return (outputFolder + "/" + apiDocPath).replace('/', File.separatorChar);
    }

    @Override
    public String modelDocFileFolder() {
        return (outputFolder + "/" + modelDocPath).replace('/', File.separatorChar);
    }

    @Override
    public String toModelDocFilename(String name) {
        return toModelName(name);
    }

    @Override
    public String toApiDocFilename(String name) {
        return toApiName(name);
    }

    @Override
    public String toApiName(String name) {
        return org.openapitools.codegen.utils.StringUtils.underscore(super.toApiName(name));
    }

    @Override
    public String getTypeDeclaration(Schema p) {
        if (ModelUtils.isArraySchema(p)) {
            ArraySchema ap = (ArraySchema) p;
            Schema inner = ap.getItems();
            return getTypeDeclaration(inner);
        } else if (ModelUtils.isMapSchema(p)) {
            Schema inner = ModelUtils.getAdditionalProperties(p);
            return getTypeDeclaration(inner);
        }

        // Not using the supertype invocation, because we want to UpperCamelize
        // the type.
        String schemaType = getSchemaType(p);
        if (typeMapping.containsKey(schemaType)) {
            return typeMapping.get(schemaType);
        }

        if (typeMapping.containsValue(schemaType)) {
            return schemaType;
        }

        if (languageSpecificPrimitives.contains(schemaType)) {
            return schemaType;
        }

        return toModelName(schemaType);
    }

    @Override
    public String getSchemaType(Schema p) {
        String schemaType = super.getSchemaType(p);
        String type = null;
        if (typeMapping.containsKey(schemaType)) {
            type = typeMapping.get(schemaType);
            if (languageSpecificPrimitives.contains(type))
                return (type);
        } else {
            type = schemaType;
        }
        return type;
    }

    @Override
    public String toOperationId(String operationId) {
        String sanitizedOperationId = sanitizeName(operationId);

        // method name cannot use reserved keyword, e.g. return
        if (isReservedWord(sanitizedOperationId)) {
            LOGGER.warn(operationId + " (reserved word) cannot be used as method name. Renamed to " + org.openapitools.codegen.utils.StringUtils.underscore("call_" + operationId));
            sanitizedOperationId = "call_" + sanitizedOperationId;
        }

        return org.openapitools.codegen.utils.StringUtils.underscore(sanitizedOperationId);
    }

    @Override
    public Map<String, Object> postProcessOperationsWithModels(Map<String, Object> objs, List<Object> allModels) {
        @SuppressWarnings("unchecked")
        Map<String, Object> objectMap = (Map<String, Object>) objs.get("operations");
        @SuppressWarnings("unchecked")
        List<CodegenOperation> operations = (List<CodegenOperation>) objectMap.get("operation");
        for (CodegenOperation op : operations) {

            String[] items = op.path.split("/", -1);
            String luaPath = "";
            int pathParamIndex = 0;

            for (int i = 0; i < items.length; ++i) {
                if (items[i].matches("^\\{(.*)\\}$")) { // wrap in {}
                    // find the datatype of the parameter
                    //final CodegenParameter cp = op.pathParams.get(pathParamIndex);
                    // TODO: Handle non-primitives…
                    //luaPath = luaPath + cp.dataType.toLowerCase(Locale.ROOT);
                    luaPath = luaPath + "/%s";
                    pathParamIndex++;
                } else if (items[i].length() != 0) {
                    luaPath = luaPath + "/" + items[i];
                } else {
                    //luaPath = luaPath + "/";
                }
            }
            op.vendorExtensions.put("x-codegen-path", luaPath);
        }
        return objs;
    }

    @Override
    public Map<String, Object> postProcessModels(Map<String, Object> objs) {
        // remove model imports to avoid error
        List<Map<String, String>> imports = (List<Map<String, String>>) objs.get("imports");
        final String prefix = modelPackage();
        Iterator<Map<String, String>> iterator = imports.iterator();
        while (iterator.hasNext()) {
            String _import = iterator.next().get("import");
            if (_import.startsWith(prefix))
                iterator.remove();
        }

        // recursively add import for mapping one type to multiple imports
        List<Map<String, String>> recursiveImports = (List<Map<String, String>>) objs.get("imports");
        if (recursiveImports == null)
            return objs;

        ListIterator<Map<String, String>> listIterator = imports.listIterator();
        while (listIterator.hasNext()) {
            String _import = listIterator.next().get("import");
            // if the import package happens to be found in the importMapping (key)
            // add the corresponding import package to the list
            if (importMapping.containsKey(_import)) {
                listIterator.add(createMapping("import", importMapping.get(_import)));
            }
        }

        return postProcessModelsEnum(objs);
    }

    @Override
    protected boolean needToImport(String type) {
        return !defaultIncludes.contains(type)
                && !languageSpecificPrimitives.contains(type);
    }

    public void setPackageName(String packageName) {
        this.packageName = packageName;
    }

    public void setPackageVersion(String packageVersion) {
        this.packageVersion = packageVersion;
    }

    public void setLuaRocksFilename(String luaRocksFilename) {
        this.luaRocksFilename = luaRocksFilename;
    }

    @Override
    public String escapeQuotationMark(String input) {
        // remove " to avoid code injection
        return input.replace("\"", "");
    }

    @Override
    public String escapeUnsafeCharacters(String input) {
        return input.replace("]]", "] ]");
    }

    public Map<String, String> createMapping(String key, String value) {
        Map<String, String> customImport = new HashMap<String, String>();
        customImport.put(key, value);

        return customImport;
    }

    @Override
    public String toEnumValue(String value, String datatype) {
        if ("int".equals(datatype) || "double".equals(datatype) || "float".equals(datatype)) {
            return value;
        } else {
            return escapeText(value);
        }
    }

    @Override
    public String toEnumDefaultValue(String value, String datatype) {
        return datatype + "_" + value;
    }

    @Override
    public String toEnumVarName(String name, String datatype) {
        if (name.length() == 0) {
            return "EMPTY";
        }

        // number
        if ("int".equals(datatype) || "double".equals(datatype) || "float".equals(datatype)) {
            String varName = name;
            varName = varName.replaceAll("-", "MINUS_");
            varName = varName.replaceAll("\\+", "PLUS_");
            varName = varName.replaceAll("\\.", "_DOT_");
            return varName;
        }

        // for symbol, e.g. $, #
        if (getSymbolName(name) != null) {
            return getSymbolName(name).toUpperCase(Locale.ROOT);
        }

        // string
        String enumName = sanitizeName(org.openapitools.codegen.utils.StringUtils.underscore(name).toUpperCase(Locale.ROOT));
        enumName = enumName.replaceFirst("^_", "");
        enumName = enumName.replaceFirst("_$", "");

        if (isReservedWord(enumName) || enumName.matches("\\d.*")) { // reserved word or starts with number
            return escapeReservedWord(enumName);
        } else {
            return enumName;
        }
    }

    @Override
    public String toEnumName(CodegenProperty property) {
        String enumName = org.openapitools.codegen.utils.StringUtils.underscore(toModelName(property.name)).toUpperCase(Locale.ROOT);

        // remove [] for array or map of enum
        enumName = enumName.replace("[]", "");

        if (enumName.matches("\\d.*")) { // starts with number
            return "_" + enumName;
        } else {
            return enumName;
        }
    }

    @Override
    public String toModelImport(String name) {
        if (needToImport(toModelName(name))) {
            return toModelName(name);
        }

        return name;
    }
}<|MERGE_RESOLUTION|>--- conflicted
+++ resolved
@@ -138,13 +138,8 @@
         importMapping.put("os", "io/ioutil");
 
         cliOptions.clear();
-<<<<<<< HEAD
-        cliOptions.add(new CliOption(CodegenConstants.PACKAGE_NAME, "Lua package name (convention: lowercase).")
-                .defaultValue("openapi-client"));
-=======
         cliOptions.add(new CliOption(CodegenConstants.PACKAGE_NAME, "Lua package name (convention: single word).")
                 .defaultValue("openapiclient"));
->>>>>>> 24ea8849
         cliOptions.add(new CliOption(CodegenConstants.PACKAGE_VERSION, "Lua package version.")
                 .defaultValue("1.0.0-1"));
         cliOptions.add(new CliOption(CodegenConstants.HIDE_GENERATION_TIMESTAMP, CodegenConstants.HIDE_GENERATION_TIMESTAMP_DESC)
