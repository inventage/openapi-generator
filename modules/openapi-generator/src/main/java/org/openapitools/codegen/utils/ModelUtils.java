/*
 * Copyright 2018 OpenAPI-Generator Contributors (https://openapi-generator.tech)
 * Copyright 2018 SmartBear Software
 *
 * Licensed under the Apache License, Version 2.0 (the "License");
 * you may not use this file except in compliance with the License.
 * You may obtain a copy of the License at
 *
 *     http://www.apache.org/licenses/LICENSE-2.0
 *
 * Unless required by applicable law or agreed to in writing, software
 * distributed under the License is distributed on an "AS IS" BASIS,
 * WITHOUT WARRANTIES OR CONDITIONS OF ANY KIND, either express or implied.
 * See the License for the specific language governing permissions and
 * limitations under the License.
 */

package org.openapitools.codegen.utils;

import io.swagger.v3.oas.models.OpenAPI;
import io.swagger.v3.oas.models.Operation;
import io.swagger.v3.oas.models.PathItem;
import io.swagger.v3.oas.models.callbacks.Callback;
import io.swagger.v3.oas.models.headers.Header;
import io.swagger.v3.oas.models.media.ArraySchema;
import io.swagger.v3.oas.models.media.BinarySchema;
import io.swagger.v3.oas.models.media.BooleanSchema;
import io.swagger.v3.oas.models.media.ByteArraySchema;
import io.swagger.v3.oas.models.media.ComposedSchema;
import io.swagger.v3.oas.models.media.Content;
import io.swagger.v3.oas.models.media.DateSchema;
import io.swagger.v3.oas.models.media.DateTimeSchema;
import io.swagger.v3.oas.models.media.EmailSchema;
import io.swagger.v3.oas.models.media.FileSchema;
import io.swagger.v3.oas.models.media.IntegerSchema;
import io.swagger.v3.oas.models.media.MapSchema;
import io.swagger.v3.oas.models.media.MediaType;
import io.swagger.v3.oas.models.media.NumberSchema;
import io.swagger.v3.oas.models.media.ObjectSchema;
import io.swagger.v3.oas.models.media.PasswordSchema;
import io.swagger.v3.oas.models.media.Schema;
import io.swagger.v3.oas.models.media.StringSchema;
import io.swagger.v3.oas.models.media.UUIDSchema;
import io.swagger.v3.oas.models.parameters.Parameter;
import io.swagger.v3.oas.models.parameters.RequestBody;
import io.swagger.v3.oas.models.responses.ApiResponse;
import io.swagger.v3.parser.util.SchemaTypeUtil;

import org.apache.commons.lang3.StringUtils;
import org.openapitools.codegen.CodegenModel;
import org.slf4j.Logger;
import org.slf4j.LoggerFactory;

import java.util.ArrayList;
import java.util.Collections;
import java.util.List;
import java.util.Map;
import java.util.Map.Entry;
import java.util.stream.Collectors;


public class ModelUtils {
    private static final Logger LOGGER = LoggerFactory.getLogger(ModelUtils.class);

    /**
     * Searches for the model by name in the map of models and returns it
     *
     * @param name   Name of the model
     * @param models Map of models
     * @return model
     */
    public static CodegenModel getModelByName(final String name, final Map<String, Object> models) {
        final Object data = models.get(name);
        if (data instanceof Map) {
            final Map<?, ?> dataMap = (Map<?, ?>) data;
            final Object dataModels = dataMap.get("models");
            if (dataModels instanceof List) {
                final List<?> dataModelsList = (List<?>) dataModels;
                for (final Object entry : dataModelsList) {
                    if (entry instanceof Map) {
                        final Map<?, ?> entryMap = (Map<?, ?>) entry;
                        final Object model = entryMap.get("model");
                        if (model instanceof CodegenModel) {
                            return (CodegenModel) model;
                        }
                    }
                }
            }
        }
        return null;
    }

    /**
     * Return the list of all schemas in the 'components/schemas' section used in the openAPI specification
     *
     * @param openAPI specification
     * @return schemas a list of used schemas
     */
    public static List<String> getAllUsedSchemas(OpenAPI openAPI) {
        List<String> allUsedSchemas = new ArrayList<String>();
        visitOpenAPI(openAPI, (s, t) -> {
            if (s.get$ref() != null) {
                String ref = getSimpleRef(s.get$ref());
                if (!allUsedSchemas.contains(ref)) {
                    allUsedSchemas.add(ref);
                }
            }
        });
        return allUsedSchemas;
    }

    /**
     * Return the list of unused schemas in the 'components/schemas' section of an openAPI specification
     *
     * @param openAPI specification
     * @return schemas a list of unused schemas
     */
    public static List<String> getUnusedSchemas(OpenAPI openAPI) {
        List<String> unusedSchemas = new ArrayList<String>();

        Map<String, Schema> schemas = getSchemas(openAPI);
        unusedSchemas.addAll(schemas.keySet());

        visitOpenAPI(openAPI, (s, t) -> {
            if (s.get$ref() != null) {
                unusedSchemas.remove(getSimpleRef(s.get$ref()));
            }
        });
        return unusedSchemas;
    }

    /**
     * Return the list of schemas in the 'components/schemas' used only in a 'application/x-www-form-urlencoded' or 'multipart/form-data' mime time
     *
     * @param openAPI specification
     * @return schemas a list of schemas
     */
    public static List<String> getSchemasUsedOnlyInFormParam(OpenAPI openAPI) {
        List<String> schemasUsedInFormParam = new ArrayList<String>();
        List<String> schemasUsedInOtherCases = new ArrayList<String>();

        visitOpenAPI(openAPI, (s, t) -> {
            if (s.get$ref() != null) {
                String ref = getSimpleRef(s.get$ref());
                if ("application/x-www-form-urlencoded".equalsIgnoreCase(t) ||
                        "multipart/form-data".equalsIgnoreCase(t)) {
                    schemasUsedInFormParam.add(ref);
                } else {
                    schemasUsedInOtherCases.add(ref);
                }
            }
        });
        return schemasUsedInFormParam.stream().filter(n -> !schemasUsedInOtherCases.contains(n)).collect(Collectors.toList());
    }

    /**
     * Private method used by several methods ({@link #getAllUsedSchemas(OpenAPI)},
     * {@link #getUnusedSchemas(OpenAPI)},
     * {@link #getSchemasUsedOnlyInFormParam(OpenAPI)}, ...) to traverse all paths of an
     * OpenAPI instance and call the visitor functional interface when a schema is found.
     *
     * @param openAPI specification
     * @param visitor functional interface (can be defined as a lambda) called each time a schema is found.
     */
    private static void visitOpenAPI(OpenAPI openAPI, OpenAPISchemaVisitor visitor) {
        Map<String, PathItem> paths = openAPI.getPaths();
        List<String> visitedSchemas = new ArrayList<>();

        if (paths != null) {
            for (PathItem path : paths.values()) {
                visitPathItem(path, openAPI, visitor, visitedSchemas);
            }
        }
    }

    private static void visitPathItem(PathItem pathItem, OpenAPI openAPI, OpenAPISchemaVisitor visitor, List<String> visitedSchemas) {
        List<Operation> allOperations = pathItem.readOperations();
        if (allOperations != null) {
            for (Operation operation : allOperations) {
                //Params:
                if (operation.getParameters() != null) {
                    for (Parameter p : operation.getParameters()) {
                        Parameter parameter = getReferencedParameter(openAPI, p);
                        if (parameter.getSchema() != null) {
                            visitSchema(openAPI, parameter.getSchema(), null, visitedSchemas, visitor);
                        }
                    }
                }

                //RequestBody:
                RequestBody requestBody = getReferencedRequestBody(openAPI, operation.getRequestBody());
                if (requestBody != null && requestBody.getContent() != null) {
                    for (Entry<String, MediaType> e : requestBody.getContent().entrySet()) {
                        if (e.getValue().getSchema() != null) {
                            visitSchema(openAPI, e.getValue().getSchema(), e.getKey(), visitedSchemas, visitor);
                        }
                    }
                }

                //Responses:
                if (operation.getResponses() != null) {
                    for (ApiResponse r : operation.getResponses().values()) {
                        ApiResponse apiResponse = getReferencedApiResponse(openAPI, r);
                        if (apiResponse != null && apiResponse.getContent() != null) {
                            for (Entry<String, MediaType> e : apiResponse.getContent().entrySet()) {
                                if (e.getValue().getSchema() != null) {
                                    visitSchema(openAPI, e.getValue().getSchema(), e.getKey(), visitedSchemas, visitor);
                                }
                            }
                        }
                    }
                }

                //Callbacks:
                if (operation.getCallbacks() != null) {
                    for (Callback c : operation.getCallbacks().values()) {
                        Callback callback = getReferencedCallback(openAPI, c);
                        if (callback != null) {
                            for (PathItem p : callback.values()) {
                                visitPathItem(p, openAPI, visitor, visitedSchemas);
                            }
                        }
                    }
                }
            }
        }
    }

    private static void visitSchema(OpenAPI openAPI, Schema schema, String mimeType, List<String> visitedSchemas, OpenAPISchemaVisitor visitor) {
        visitor.visit(schema, mimeType);
        if (schema.get$ref() != null) {
            String ref = getSimpleRef(schema.get$ref());
            if (!visitedSchemas.contains(ref)) {
                visitedSchemas.add(ref);
                Schema referencedSchema = getSchemas(openAPI).get(ref);
                if (referencedSchema != null) {
                    visitSchema(openAPI, referencedSchema, mimeType, visitedSchemas, visitor);
                }
            }
        }
        if (schema instanceof ComposedSchema) {
            List<Schema> oneOf = ((ComposedSchema) schema).getOneOf();
            if (oneOf != null) {
                for (Schema s : oneOf) {
                    visitSchema(openAPI, s, mimeType, visitedSchemas, visitor);
                }
            }
            List<Schema> allOf = ((ComposedSchema) schema).getAllOf();
            if (allOf != null) {
                for (Schema s : allOf) {
                    visitSchema(openAPI, s, mimeType, visitedSchemas, visitor);
                }
            }
            List<Schema> anyOf = ((ComposedSchema) schema).getAnyOf();
            if (anyOf != null) {
                for (Schema s : anyOf) {
                    visitSchema(openAPI, s, mimeType, visitedSchemas, visitor);
                }
            }
        } else if (schema instanceof ArraySchema) {
            Schema itemsSchema = ((ArraySchema) schema).getItems();
            if (itemsSchema != null) {
                visitSchema(openAPI, itemsSchema, mimeType, visitedSchemas, visitor);
            }
        } else if (isMapSchema(schema)) {
            Object additionalProperties = schema.getAdditionalProperties();
            if (additionalProperties instanceof Schema) {
                visitSchema(openAPI, (Schema) additionalProperties, mimeType, visitedSchemas, visitor);
            }
        }
        if (schema.getNot() != null) {
            visitSchema(openAPI, schema.getNot(), mimeType, visitedSchemas, visitor);
        }
        Map<String, Schema> properties = schema.getProperties();
        if (properties != null) {
            for (Schema property : properties.values()) {
                visitSchema(openAPI, property, mimeType, visitedSchemas, visitor);
            }
        }
    }

    @FunctionalInterface
    private static interface OpenAPISchemaVisitor {

        public void visit(Schema schema, String mimeType);
    }

    public static String getSimpleRef(String ref) {
        if (ref.startsWith("#/components/")) {
            ref = ref.substring(ref.lastIndexOf("/") + 1);
        } else if (ref.startsWith("#/definitions/")) {
            ref = ref.substring(ref.lastIndexOf("/") + 1);
        } else {
            LOGGER.warn("Failed to get the schema name: {}", ref);
            //throw new RuntimeException("Failed to get the schema: " + ref);
            return null;

        }

        return ref;
    }

    public static boolean isObjectSchema(Schema schema) {
        if (schema instanceof ObjectSchema) {
            return true;
        }

        // must not be a map
        if (SchemaTypeUtil.OBJECT_TYPE.equals(schema.getType()) && !(schema instanceof MapSchema)) {
            return true;
        }

        // must have at least one property
        if (schema.getType() == null && schema.getProperties() != null && !schema.getProperties().isEmpty()) {
            return true;
        }
        return false;
    }

    public static boolean isComposedSchema(Schema schema) {
        if (schema instanceof ComposedSchema) {
            return true;
        }
        return false;
    }

    public static boolean isMapSchema(Schema schema) {
        if (schema instanceof MapSchema) {
            return true;
        }
        if (schema.getAdditionalProperties() instanceof Schema) {
            return true;
        }
        if (schema.getAdditionalProperties() instanceof Boolean && (Boolean) schema.getAdditionalProperties()) {
            return true;
        }
        return false;
    }

    public static boolean isArraySchema(Schema schema) {
        if (schema instanceof ArraySchema) {
            return true;
        }
        // assume it's an array if maxItems, minItems is set
        if (schema.getMaxItems() != null || schema.getMinItems() != null) {
            return true;
        }
        return false;
    }

    public static boolean isStringSchema(Schema schema) {
        if (schema instanceof StringSchema || SchemaTypeUtil.STRING_TYPE.equals(schema.getType())) {
            return true;
        }
        return false;
    }

    public static boolean isIntegerSchema(Schema schema) {
        if (schema instanceof IntegerSchema) {
            return true;
        }
        if (SchemaTypeUtil.INTEGER_TYPE.equals(schema.getType())) {
            return true;
        }
        return false;
    }

    public static boolean isShortchema(Schema schema) {
        if (SchemaTypeUtil.INTEGER_TYPE.equals(schema.getType()) // type: integer
                && SchemaTypeUtil.INTEGER32_FORMAT.equals(schema.getFormat())) { // format: short (int32)
            return true;
        }
        return false;
    }

    public static boolean isLongSchema(Schema schema) {
        if (SchemaTypeUtil.INTEGER_TYPE.equals(schema.getType()) // type: integer
                && SchemaTypeUtil.INTEGER64_FORMAT.equals(schema.getFormat())) { // format: long (int64)
            return true;
        }
        return false;
    }

    public static boolean isBooleanSchema(Schema schema) {
        if (schema instanceof BooleanSchema) {
            return true;
        }
        if (SchemaTypeUtil.BOOLEAN_TYPE.equals(schema.getType())) {
            return true;
        }
        return false;
    }

    public static boolean isNumberSchema(Schema schema) {
        if (schema instanceof NumberSchema) {
            return true;
        }
        if (SchemaTypeUtil.NUMBER_TYPE.equals(schema.getType())) {
            return true;
        }
        return false;
    }

    public static boolean isFloatSchema(Schema schema) {
        if (SchemaTypeUtil.NUMBER_TYPE.equals(schema.getType())
                && SchemaTypeUtil.FLOAT_FORMAT.equals(schema.getFormat())) { // format: float
            return true;
        }
        return false;
    }

    public static boolean isDoubleSchema(Schema schema) {
        if (schema instanceof NumberSchema) {
            return true;
        }
        if (SchemaTypeUtil.NUMBER_TYPE.equals(schema.getType())
                && SchemaTypeUtil.DOUBLE_FORMAT.equals(schema.getFormat())) { // format: double
            return true;
        }
        return false;
    }

    public static boolean isDateSchema(Schema schema) {
        if (schema instanceof DateSchema) {
            return true;
        }

        if (SchemaTypeUtil.STRING_TYPE.equals(schema.getType())
                && SchemaTypeUtil.DATE_FORMAT.equals(schema.getFormat())) { // format: date
            return true;
        }
        return false;
    }

    public static boolean isDateTimeSchema(Schema schema) {
        if (schema instanceof DateTimeSchema) {
            return true;
        }
        if (SchemaTypeUtil.STRING_TYPE.equals(schema.getType())
                && SchemaTypeUtil.DATE_TIME_FORMAT.equals(schema.getFormat())) { // format: date-time
            return true;
        }
        return false;
    }

    public static boolean isPasswordSchema(Schema schema) {
        if (schema instanceof PasswordSchema) {
            return true;
        }
        if (SchemaTypeUtil.STRING_TYPE.equals(schema.getType())
                && SchemaTypeUtil.PASSWORD_FORMAT.equals(schema.getFormat())) { // double
            return true;
        }
        return false;
    }

    public static boolean isByteArraySchema(Schema schema) {
        if (schema instanceof ByteArraySchema) {
            return true;
        }
        if (SchemaTypeUtil.STRING_TYPE.equals(schema.getType())
                && SchemaTypeUtil.BYTE_FORMAT.equals(schema.getFormat())) { // format: byte
            return true;
        }
        return false;
    }

    public static boolean isBinarySchema(Schema schema) {
        if (schema instanceof BinarySchema) {
            return true;
        }
        if (SchemaTypeUtil.STRING_TYPE.equals(schema.getType())
                && SchemaTypeUtil.BINARY_FORMAT.equals(schema.getFormat())) { // format: binary
            return true;
        }
        return false;
    }

    public static boolean isFileSchema(Schema schema) {
        if (schema instanceof FileSchema) {
            return true;
        }
        // file type in oas2 mapped to binary in oas3
        return isBinarySchema(schema);
    }

    public static boolean isUUIDSchema(Schema schema) {
        if (schema instanceof UUIDSchema) {
            return true;
        }
        if (SchemaTypeUtil.STRING_TYPE.equals(schema.getType())
                && SchemaTypeUtil.UUID_FORMAT.equals(schema.getFormat())) { // format: uuid
            return true;
        }
        return false;
    }

    public static boolean isEmailSchema(Schema schema) {
        if (schema instanceof EmailSchema) {
            return true;
        }
        if (SchemaTypeUtil.STRING_TYPE.equals(schema.getType())
                && SchemaTypeUtil.EMAIL_FORMAT.equals(schema.getFormat())) { // format: email
            return true;
        }
        return false;
    }

    /**
     * Check to see if the schema is a model with at least one properties
     *
     * @param schema potentially containing a '$ref'
     * @return true if it's a model with at least one properties
     */
    public static boolean isModel(Schema schema) {
        if (schema == null) {
            LOGGER.error("Schema cannot be null in isModel check");
            return false;
        }

        // has at least one property
        if (schema.getProperties() != null && !schema.getProperties().isEmpty()) {
            return true;
        }

        // composed schema is a model
        if (schema instanceof ComposedSchema) {
            return true;
        }

        return false;
    }

    /**
     * Check to see if the schema is a free form object
     *
     * @param schema potentially containing a '$ref'
     * @return true if it's a free-form object
     */
    public static boolean isFreeFormObject(Schema schema) {
        if (schema == null) {
            LOGGER.error("Schema cannot be null in isFreeFormObject check");
            return false;
        }

        // has at least one property
        if ("object".equals(schema.getType())) {
            // no properties
            if ((schema.getProperties() == null || schema.getProperties().isEmpty())) {
                if (schema.getAdditionalProperties() == null) {
                    return true;
                } else {
                    // additionalProperties set to true
                    if (schema.getAdditionalProperties() instanceof Boolean
                            && (Boolean) schema.getAdditionalProperties()) {
                        return true;
                    }

                    // additionalProperties is set to {}
                    if (schema.getAdditionalProperties() instanceof Schema && schema.getAdditionalProperties() != null
                            && schema.getAdditionalProperties() instanceof ObjectSchema
                            && ((Schema) schema.getAdditionalProperties()).getProperties().isEmpty()) {
                        return true;
                    }
                }
            }
        }

        return false;
    }

    /**
     * If a Schema contains a reference to another Schema with '$ref', returns the referenced Schema if it is found or the actual Schema in the other cases.
     *
     * @param openAPI specification being checked
     * @param schema  potentially containing a '$ref'
     * @return schema without '$ref'
     */
    public static Schema getReferencedSchema(OpenAPI openAPI, Schema schema) {
        if (schema != null && StringUtils.isNotEmpty(schema.get$ref())) {
            String name = getSimpleRef(schema.get$ref());
            Schema referencedSchema = getSchema(openAPI, name);
            if (referencedSchema != null) {
                return referencedSchema;
            }
        }
        return schema;
    }

    public static Schema getSchema(OpenAPI openAPI, String name) {
        if (name == null) {
            return null;
        }

        return getSchemas(openAPI).get(name);
    }

    public static Map<String, Schema> getSchemas(OpenAPI openAPI) {
        if (openAPI != null && openAPI.getComponents() != null && openAPI.getComponents().getSchemas() != null) {
            return openAPI.getComponents().getSchemas();
        }
        return Collections.emptyMap();
    }

    /**
     * If a RequestBody contains a reference to an other RequestBody with '$ref', returns the referenced RequestBody if it is found or the actual RequestBody in the other cases.
     *
     * @param openAPI     specification being checked
     * @param requestBody potentially containing a '$ref'
     * @return requestBody without '$ref'
     */
    public static RequestBody getReferencedRequestBody(OpenAPI openAPI, RequestBody requestBody) {
        if (requestBody != null && StringUtils.isNotEmpty(requestBody.get$ref())) {
            String name = getSimpleRef(requestBody.get$ref());
            RequestBody referencedRequestBody = getRequestBody(openAPI, name);
            if (referencedRequestBody != null) {
                return referencedRequestBody;
            }
        }
        return requestBody;
    }

    public static RequestBody getRequestBody(OpenAPI openAPI, String name) {
        if (name == null) {
            return null;
        }

        if (openAPI != null && openAPI.getComponents() != null && openAPI.getComponents().getRequestBodies() != null) {
            return openAPI.getComponents().getRequestBodies().get(name);
        }
        return null;
    }

    /**
     * If a ApiResponse contains a reference to an other ApiResponse with '$ref', returns the referenced ApiResponse if it is found or the actual ApiResponse in the other cases.
     *
     * @param openAPI     specification being checked
     * @param apiResponse potentially containing a '$ref'
     * @return apiResponse without '$ref'
     */
    public static ApiResponse getReferencedApiResponse(OpenAPI openAPI, ApiResponse apiResponse) {
        if (apiResponse != null && StringUtils.isNotEmpty(apiResponse.get$ref())) {
            String name = getSimpleRef(apiResponse.get$ref());
            ApiResponse referencedApiResponse = getApiResponse(openAPI, name);
            if (referencedApiResponse != null) {
                return referencedApiResponse;
            }
        }
        return apiResponse;
    }

    public static ApiResponse getApiResponse(OpenAPI openAPI, String name) {
        if (name == null) {
            return null;
        }

        if (openAPI != null && openAPI.getComponents() != null && openAPI.getComponents().getResponses() != null) {
            return openAPI.getComponents().getResponses().get(name);
        }
        return null;
    }

    /**
     * If a Parameter contains a reference to an other Parameter with '$ref', returns the referenced Parameter if it is found or the actual Parameter in the other cases.
     *
     * @param openAPI   specification being checked
     * @param parameter potentially containing a '$ref'
     * @return parameter without '$ref'
     */
    public static Parameter getReferencedParameter(OpenAPI openAPI, Parameter parameter) {
        if (parameter != null && StringUtils.isNotEmpty(parameter.get$ref())) {
            String name = getSimpleRef(parameter.get$ref());
            Parameter referencedParameter = getParameter(openAPI, name);
            if (referencedParameter != null) {
                return referencedParameter;
            }
        }
        return parameter;
    }

    public static Parameter getParameter(OpenAPI openAPI, String name) {
        if (name == null) {
            return null;
        }

        if (openAPI != null && openAPI.getComponents() != null && openAPI.getComponents().getParameters() != null) {
            return openAPI.getComponents().getParameters().get(name);
        }
        return null;
    }

    /**
     * If a Callback contains a reference to an other Callback with '$ref', returns the referenced Callback if it is found or the actual Callback in the other cases.
     *
     * @param openAPI  specification being checked
     * @param callback potentially containing a '$ref'
     * @return callback without '$ref'
     */
    public static Callback getReferencedCallback(OpenAPI openAPI, Callback callback) {
        if (callback != null && StringUtils.isNotEmpty(callback.get$ref())) {
            String name = getSimpleRef(callback.get$ref());
            Callback referencedCallback = getCallback(openAPI, name);
            if (referencedCallback != null) {
                return referencedCallback;
            }
        }
        return callback;
    }

    public static Callback getCallback(OpenAPI openAPI, String name) {
        if (name == null) {
            return null;
        }

        if (openAPI != null && openAPI.getComponents() != null && openAPI.getComponents().getCallbacks() != null) {
            return openAPI.getComponents().getCallbacks().get(name);
        }
        return null;
    }

    /**
     * Return the first defined Schema for a RequestBody
     *
     * @param requestBody request body of the operation
     * @return firstSchema
     */
    public static Schema getSchemaFromRequestBody(RequestBody requestBody) {
        return getSchemaFromContent(requestBody.getContent());
    }

    /**
     * Return the first defined Schema for a ApiResponse
     *
     * @param response api response of the operation
     * @return firstSchema
     */
    public static Schema getSchemaFromResponse(ApiResponse response) {
        return getSchemaFromContent(response.getContent());
    }

    private static Schema getSchemaFromContent(Content content) {
        if (content == null || content.isEmpty()) {
            return null;
        }
        if (content.size() > 1) {
            LOGGER.warn("Multiple schemas found in content, returning only the first one");
        }
        MediaType mediaType = content.values().iterator().next();
        return mediaType.getSchema();
    }

    /**
     * Get the actual schema from aliases. If the provided schema is not an alias, the schema itself will be returned.
     *
     * @param allSchemas all schemas
     * @param schema     schema (alias or direct reference)
     * @return actual schema
     */
    public static Schema unaliasSchema(Map<String, Schema> allSchemas, Schema schema) {
        if (allSchemas == null || allSchemas.isEmpty()) {
            // skip the warning as the spec can have no model defined
            //LOGGER.warn("allSchemas cannot be null/empty in unaliasSchema. Returned 'schema'");
            return schema;
        }

        if (schema != null && StringUtils.isNotEmpty(schema.get$ref())) {
            Schema ref = allSchemas.get(ModelUtils.getSimpleRef(schema.get$ref()));
            if (ref == null) {
                LOGGER.warn("{} is not defined", schema.get$ref());
                return schema;
            } else if (ref.getEnum() != null && !ref.getEnum().isEmpty()) {
                // top-level enum class
                return schema;
            } else if (isFreeFormObject(ref)) {
                return schema;
            } else if (isArraySchema(ref)) {
                return unaliasSchema(allSchemas, allSchemas.get(ModelUtils.getSimpleRef(schema.get$ref())));
            } else if (isComposedSchema(ref)) {
                return schema;
            } else if (isMapSchema(ref)) {
                if (ref.getProperties() != null && !ref.getProperties().isEmpty()) // has properties
                    return schema; // treat it as model
                else {
                    // treat it as a typical map
                    return unaliasSchema(allSchemas, allSchemas.get(ModelUtils.getSimpleRef(schema.get$ref())));
                }
            } else if (isObjectSchema(ref)) { // model
                return schema;
            } else {
                return unaliasSchema(allSchemas, allSchemas.get(ModelUtils.getSimpleRef(schema.get$ref())));
            }
        }
        return schema;
    }

    public static Schema getAdditionalProperties(Schema schema) {
        if (schema.getAdditionalProperties() instanceof Schema) {
            return (Schema) schema.getAdditionalProperties();
        }
        if (schema.getAdditionalProperties() instanceof Boolean && (Boolean) schema.getAdditionalProperties()) {
            return new ObjectSchema();
        }
        return null;
    }

    public static Header getReferencedHeader(OpenAPI openAPI, Header header) {
        if (header != null && StringUtils.isNotEmpty(header.get$ref())) {
            String name = getSimpleRef(header.get$ref());
            Header referencedheader = getHeader(openAPI, name);
            if (referencedheader != null) {
                return referencedheader;
            }
        }
        return header;
    }

    public static Header getHeader(OpenAPI openAPI, String name) {
        if (name == null) {
            return null;
        }

        if (openAPI != null && openAPI.getComponents() != null && openAPI.getComponents().getHeaders() != null) {
            return openAPI.getComponents().getHeaders().get(name);
        }
        return null;
    }

<<<<<<< HEAD

    /**
     * Get the interfaces from the schema (composed)
     *
     * @param composed schema (alias or direct reference)
     * @return a list of schema defined in allOf, anyOf or oneOf
     */
    public static List<Schema> getInterfaces(ComposedSchema composed) {
        if (composed.getAllOf() != null && !composed.getAllOf().isEmpty()) {
            return composed.getAllOf();
        } else if (composed.getAnyOf() != null && !composed.getAnyOf().isEmpty()) {
            return composed.getAnyOf();
        } else if (composed.getOneOf() != null && !composed.getOneOf().isEmpty()) {
            return composed.getOneOf();
        } else {
            return Collections.<Schema>emptyList();
        }
    }

    /**
     * Get the the parent model name from the schemas (allOf, anyOf, oneOf)
     *
     * @param composedSchema schema (alias or direct reference)
     * @param allSchemas     all schemas
     * @return the name of the parent model
     */
    public static String getParentName(ComposedSchema composedSchema, Map<String, Schema> allSchemas) {
        List<Schema> interfaces = getInterfaces(composedSchema);

        if (interfaces != null && !interfaces.isEmpty()) {
            for (Schema schema : interfaces) {
                // get the actual schema
                if (StringUtils.isNotEmpty(schema.get$ref())) {
                    String parentName = getSimpleRef(schema.get$ref());
                    Schema s = allSchemas.get(parentName);
                    if (s == null) {
                        LOGGER.error("Failed to obtain schema from {}", parentName);
                        return "UNKNOWN_PARENT_NAME";
                    } else if (s.getDiscriminator() != null && StringUtils.isNotEmpty(s.getDiscriminator().getPropertyName())) {
                        // discriminator.propertyName is used
                        return parentName;
                    } else {
                        LOGGER.debug("Not a parent since discriminator.propertyName is not set {}", s.get$ref());
                        // not a parent since discriminator.propertyName is not set
                    }
                } else {
                    // not a ref, doing nothing
                }
            }
        }

        return null;
=======
    public static boolean isNullable(Schema schema) {
        if (schema == null) {
            return false;
        }

        if (Boolean.TRUE.equals(schema.getNullable())) {
            return true;
        }

        if (schema.getExtensions() != null && schema.getExtensions().get("x-nullable") != null) {
            return Boolean.valueOf(schema.getExtensions().get("x-nullable").toString());
        }

        return false;
>>>>>>> 314b4cc5
    }
}<|MERGE_RESOLUTION|>--- conflicted
+++ resolved
@@ -825,8 +825,6 @@
         return null;
     }
 
-<<<<<<< HEAD
-
     /**
      * Get the interfaces from the schema (composed)
      *
@@ -878,7 +876,8 @@
         }
 
         return null;
-=======
+    }
+
     public static boolean isNullable(Schema schema) {
         if (schema == null) {
             return false;
@@ -893,6 +892,5 @@
         }
 
         return false;
->>>>>>> 314b4cc5
     }
 }