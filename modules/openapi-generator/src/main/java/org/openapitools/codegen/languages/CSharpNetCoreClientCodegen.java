--- conflicted
+++ resolved
@@ -181,8 +181,6 @@
                 "C# Optional method argument, e.g. void square(int x=10) (.net 4.0+ only).",
                 this.optionalMethodArgumentFlag);
 
-<<<<<<< HEAD
-=======
         addSwitch(CodegenConstants.OPTIONAL_ASSEMBLY_INFO,
                 CodegenConstants.OPTIONAL_ASSEMBLY_INFO_DESC,
                 this.optionalAssemblyInfoFlag);
@@ -195,7 +193,6 @@
                 CodegenConstants.OPTIONAL_PROJECT_FILE_DESC,
                 this.optionalProjectFileFlag);
 
->>>>>>> a528323c
         // NOTE: This will reduce visibility of all public members in templates. Users can use InternalsVisibleTo
         // https://msdn.microsoft.com/en-us/library/system.runtime.compilerservices.internalsvisibletoattribute(v=vs.110).aspx
         // to expose to shared code if the generated code is not embedded into another project. Otherwise, users of codegen
@@ -601,8 +598,6 @@
         this.netStandard = netStandard;
     }
 
-<<<<<<< HEAD
-=======
     public void setOptionalAssemblyInfoFlag(boolean flag) {
         this.optionalAssemblyInfoFlag = flag;
     }
@@ -615,7 +610,6 @@
         this.optionalProjectFileFlag = flag;
     }
 
->>>>>>> a528323c
     public void setPackageGuid(String packageGuid) {
         this.packageGuid = packageGuid;
     }
